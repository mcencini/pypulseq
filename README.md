--- conflicted
+++ resolved
@@ -52,17 +52,6 @@
 Design pulse sequences using `pypulseq` in your browser! Check out the [⚡ Lightning-start][section-lightning-start] section to
 learn how!
 
-<<<<<<< HEAD
----
-## 📚 [Relevant literature][scholar-citations] (reverse chronological)
-
-1. Ravi, K.S. and Geethanath, S., 2020. Autonomous magnetic resonance imaging. Magnetic Resonance Imaging, 73, pp.177-185.
-2. Nunes, Rita G., et al. "Implementation of a Diffusion-Weighted Echo Planar Imaging sequence using the Open Source
-Hardware-Independent PyPulseq Tool." ISMRM & SMRT Virtual Conference & Exhibition, International Society for Magnetic
-Resonance in Medicine (ISMRM) (2020).
-3. Loktyushin, A., Herz, K., Dang, N., Glang, F., Deshmane, A., Weinmüller, S., Doerfler, A., Schölkopf, B., Scheffler, K. and Zaiss, M., 2021. MRzero‐Automated discovery of MRI sequences using supervised learning. Magnetic Resonance in Medicine, 86(2), pp.709-724.
-4. Jimeno, Marina Manso, et al. "Cross-vendor implementation of a Stack-of-spirals PRESTO BOLD fMRI sequence using
-=======
 ## 1. 👥 Contributors (alphabetical)
 - @bilal-tasdelen
 - @calderds
@@ -104,7 +93,6 @@
 13. Loktyushin, Alexander, et al. "MRzero--Fully automated invention of MRI sequences using supervised learning." arXiv
 preprint arXiv:2002.04265 (2020).
 14. Jimeno, Marina Manso, et al. "Cross-vendor implementation of a Stack-of-spirals PRESTO BOLD fMRI sequence using
->>>>>>> c246ff9f
 TOPPE and Pulseq." ISMRM & SMRT Virtual Conference & Exhibition, International Society for Magnetic Resonance in
 Medicine (ISMRM) (2020).
 15. Clarke, William T., et al. "Multi-site harmonization of 7 tesla MRI neuroimaging protocols." NeuroImage 206 (2020): 116335.
