import re
import warnings
from types import SimpleNamespace
from typing import Dict, List, Optional, Tuple

import numpy as np

from pypulseq.calc_duration import calc_duration
from pypulseq.calc_rf_center import calc_rf_center
from pypulseq.compress_shape import compress_shape
from pypulseq.decompress_shape import decompress_shape
from pypulseq.event_lib import EventLibrary
from pypulseq.supported_labels_rf_use import get_supported_labels


def read(self, path: str, detect_rf_use: bool = False, remove_duplicates: bool = True) -> None:
    """
    Load sequence from file - read the given filename and load sequence data into sequence object.

    See also `pypulseq.Sequence.write_seq.write()`.

    Parameters
    ----------
    path : Path
        Path of sequence file to be read.
    detect_rf_use : bool, default=False
        Boolean flag to let the function infer the currently missing flags concerning the intended use of the RF pulses
        (excitation, refocusing, etc). These are important for the k-space trajectory calculation.
    remove_duplicates: bool, default=True
        Remove duplicate events from the sequence after reading

    Raises
    ------
    FileNotFoundError
        If no sequence file is found at `path`.
    RuntimeError
        If incompatible sequence files are attempted to be loaded.
    ValueError
        If unexpected sections are encountered when loading a sequence file.
    """
    try:
        input_file = open(path, 'r')
    except FileNotFoundError as e:
        raise FileNotFoundError(e) from e

    # Event libraries
    self.adc_library = EventLibrary()
    self.grad_library = EventLibrary()
    self.label_inc_library = EventLibrary()
    self.label_set_library = EventLibrary()
    self.rf_library = EventLibrary()
    self.shape_library = EventLibrary()
    self.trigger_library = EventLibrary()
    self.rotation_library = EventLibrary()

    # Raster times
    self.grad_raster_time = self.system.grad_raster_time
    self.rf_raster_time = self.system.rf_raster_time

    self.block_events = {}
    self.definitions = {}
    self.extension_string_idx = []
    self.extension_numeric_idx = []

    jemris_generated = False
    version_combined = 0

    # Load data from file
    while True:
        section = __skip_comments(input_file)
        if section == -1:
            break
        if section == '[DEFINITIONS]':
            self.definitions = __read_definitions(input_file)

            # Gradient raster time
            if 'GradientRasterTime' in self.definitions:
                self.gradient_raster_time = self.definitions['GradientRasterTime']

            # Radio frequency raster time
            if 'RadiofrequencyRasterTime' in self.definitions:
                self.rf_raster_time = self.definitions['RadiofrequencyRasterTime']

            # ADC raster time
            if 'AdcRasterTime' in self.definitions:
                self.adc_raster_time = self.definitions['AdcRasterTime']

            # Block duration raster
            if 'BlockDurationRaster' in self.definitions:
                self.block_duration_raster = self.definitions['BlockDurationRaster']
            else:
                warnings.warn(f'No BlockDurationRaster found in file. Using default of {self.block_duration_raster}.')

        elif section == '[JEMRIS]':
            jemris_generated = True
        elif section == '[SIGNATURE]':
            temp_sign_defs = __read_definitions(input_file)
            if 'Type' in temp_sign_defs:
                self.signature_type = temp_sign_defs['Type']
            if 'Hash' in temp_sign_defs:
                self.signature_value = temp_sign_defs['Hash']
                self.signature_file = 'Text'
        elif section == '[VERSION]':
            version_major, version_minor, version_revision = __read_version(input_file)

            if version_major != self.version_major:
                raise RuntimeError(f'Unsupported version_major: {version_major}. Expected: {self.version_major}')

            version_combined = 1000000 * version_major + 1000 * version_minor + version_revision

            if version_combined < 1002000:
                raise RuntimeError(
                    f'Unsupported version {version_major}.{version_minor}.{version_revision}, only file '
                    f'format revision 1.2.0 and above are supported.'
                )

            if version_combined < 1003001:
                raise RuntimeError(
                    f'Loading older Pulseq format file (version '
                    f'{version_major}.{version_minor}.{version_revision}) some code may function not as '
                    f'expected'
                )

            if version_combined < 1005000 and detect_rf_use:
                warnings.warn('Option detectRFuse is not supported for file format version 1.5.0 and above')
                detect_rf_use = False

        elif section == '[BLOCKS]':
            if version_major == 0:
                raise RuntimeError('Pulseq file MUST include [VERSION] section prior to [BLOCKS] section')
            result = __read_blocks(
                input_file,
                block_duration_raster=self.block_duration_raster,
                version_combined=version_combined,
            )
            self.block_events, self.block_durations, delay_ind_temp = result
        elif section == '[RF]':
            if jemris_generated:
                self.rf_library = __read_events(input_file, (1, 1, 1, 1, 1), event_library=self.rf_library)
            else:
                if version_combined >= 1005000:  # 1.5.x format
                    self.rf_library = __read_events(
                        input_file,
                        (1, 1, 1, 1, 1e-6, 1e-6, 1, 1, 1, 1, np.nan),
                        event_library=self.rf_library,
                    )
                elif version_combined >= 1004000:  # 1.4.x format
                    self.rf_library = __read_events(
                        input_file,
                        (1, 1, 1, 1, 1e-6, 1, 1),
                        event_library=self.rf_library,
                    )
                else:  # 1.3.x and below
                    self.rf_library = __read_events(input_file, (1, 1, 1, 1e-6, 1, 1), event_library=self.rf_library)
        elif section == '[GRADIENTS]':
            if version_combined >= 1005000:  # 1.5.x format
                self.grad_library = __read_events(input_file, (1, 1, 1, 1, 1, 1e-6), 'g', self.grad_library)
            elif version_combined >= 1004000:  # 1.4.x format
                self.grad_library = __read_events(input_file, (1, 1, 1, 1e-6), 'g', self.grad_library)
            else:  # 1.3.x and below
                self.grad_library = __read_events(input_file, (1, 1, 1e-6), 'g', self.grad_library)
        elif section == '[TRAP]':
            if jemris_generated:
                self.grad_library = __read_events(input_file, (1, 1e-6, 1e-6, 1e-6), 't', self.grad_library)
            else:
                self.grad_library = __read_events(input_file, (1, 1e-6, 1e-6, 1e-6, 1e-6), 't', self.grad_library)
        elif section == '[ADC]':
            if version_combined >= 1005000:  # 1.5.x format
                self.adc_library = __read_events(
                    input_file,
                    (1, 1e-9, 1e-6, 1, 1, 1, 1, 1),
                    event_library=self.adc_library,
                    append=self.system.adc_dead_time,
                )
            else:  # 1.4.x format and below
                self.adc_library = __read_events(
                    input_file, (1, 1e-9, 1e-6, 1, 1), event_library=self.adc_library, append=self.system.adc_dead_time
                )
        elif section == '[DELAYS]':
            if version_combined >= 1004000:
                raise RuntimeError('Pulseq file revision 1.4.0 and above MUST NOT contain [DELAYS] section')
            temp_delay_library = __read_events(input_file, (1e-6,))
        elif section == '[SHAPES]':
            self.shape_library = __read_shapes(input_file, version_major == 1 and version_minor < 4)
        elif section == '[EXTENSIONS]':
            self.extensions_library = __read_events(input_file)
        else:
            if section[:18] == 'extension TRIGGERS':
                extension_id = int(section[18:])
                self.set_extension_string_ID('TRIGGERS', extension_id)
                self.trigger_library = __read_events(input_file, (1, 1, 1e-6, 1e-6), event_library=self.trigger_library)
            elif section[:18] == 'extension LABELSET':
                extension_id = int(section[18:])
                self.set_extension_string_ID('LABELSET', extension_id)

                def l1(s):
                    return int(s)

                def l2(s):
                    return get_supported_labels().index(s) + 1

                self.label_set_library = __read_and_parse_events(input_file, l1, l2)
            elif section[:18] == 'extension LABELINC':
                extension_id = int(section[18:])
                self.set_extension_string_ID('LABELINC', extension_id)

                def l1(s):
                    return int(s)

                def l2(s):
                    return get_supported_labels().index(s) + 1

                self.label_inc_library = __read_and_parse_events(input_file, l1, l2)
<<<<<<< HEAD
            # TODO: SoftDelays
            # TODO: rfShim
            elif section[:19] == 'extension ROTATIONS':
                extension_id = int(section[19:])
                self.set_extension_string_ID('ROTATIONS', extension_id)
                self.rotation_library = __read_events(input_file, (1, 1, 1, 1), event_library=self.rotation_library)
                for k, v in self.rotation_library.data.items():
                    v = np.asarray(v)
                    norm = np.linalg.norm(v)
                    v = np.divide(v, norm, where=norm > 0)
                    self.rotation_library.data[k] = tuple(v)
=======
            elif section[:16] == 'extension DELAYS':
                extension_id = int(section[16:])
                self.set_extension_string_ID('DELAYS', extension_id)
                self.soft_delay_library = __read_and_parse_events(
                    input_file, int, lambda ofs: 1e-6 * int(ofs), int, str
                )
                # Map numIDs to soft delay hints
                for d in self.soft_delay_library.data.values():
                    if d[3] not in self.soft_delay_hints:
                        self.soft_delay_hints[d[3]] = d[0]
>>>>>>> 3360af36
            else:
                raise ValueError(f'Unknown section code: {section}')

    input_file.close()  # Close file

    if version_combined < 1002000:
        raise ValueError(
            f'Unsupported version {version_combined}, only file format revision 1.2.0 (1002000) and above '
            f'are supported.'
        )

    # Fix blocks, gradients and RF objects imported from older versions (< v1.4.0)
    if version_combined < 1004000:
        # Scan through RF objects
        self.rf_library.type = dict.fromkeys(self.rf_library.type.keys(), 'u')
        for i in self.rf_library.data:
            d = self.rf_library.data[i]
            rf = self.rf_from_lib_data((d[:3], 0, 0, d[3], 0, 0, d[4:6], 'u')).__delattr__('center')
            center = calc_rf_center(rf)
            self.rf_library.update(
                i,
                None,
                (d[:3], 0, center, d[3], 0, 0, d[4:6], 'u'),
            )  # 0 between [3] and [4:6] are the freq_ppm and phase_ppm

        # Scan through the gradient objects and update 't'-s (trapezoids) und 'g'-s (free-shape gradients)
        for i in self.grad_library.data:
            if self.grad_library.type[i] == 't':
                if self.grad_library.data[i][1] == 0:  # noqa: SIM102
                    if abs(self.grad_library.data[i][0]) == 0 and self.grad_library.data[i][2] > 0:
                        d = self.grad_library.data[i]
                        self.grad_library.update(
                            i,
                            None,
                            (d[0], self.grad_raster_time, d[2] - self.grad_raster_time) + d[3:],
                            self.grad_library.type[i],
                        )

                if self.grad_library.data[i][3] == 0:  # noqa: SIM102
                    if abs(self.grad_library.data[i][0]) == 0 and self.grad_library.data[i][2] > 0:
                        d = self.grad_library.data[i]
                        self.grad_library.update(
                            i,
                            None,
                            d[:2] + (d[2] - self.grad_raster_time, self.grad_raster_time) + d[4:],
                            self.grad_library.type[i],
                        )

            if self.grad_library.type[i] == 'g':
                self.grad_library.update(
                    i,
                    None,
                    (
                        self.grad_library.data[i][:2],
                        0,
                        self.grad_library.data[i][2:],
                    ),
                    self.grad_library.type[i],
                )

        # For versions prior to 1.4.0 block_durations have not been initialized
        self.block_durations = {}
        # Scan through blocks and calculate durations
        for block_counter in self.block_events:
            # Insert delay as temporary block_duration
            self.block_durations[block_counter] = 0
            if delay_ind_temp[block_counter] > 0:
                self.block_durations[block_counter] = temp_delay_library.data[delay_ind_temp[block_counter]][0]

            block = self.get_block(block_counter)
            # Calculate actual block duration
            self.block_durations[block_counter] = calc_duration(block)

    elif version_combined < 1005000:
        # Port from v1.4.x : RF, ADC and GRAD objects need to be updated
        # this needs to be done on the level of the libraries, because get_block will fail

        # Scan though the RFs and add center, freq_ppm, phase_ppm and use fields
        self.rf_library.type = dict.fromkeys(self.rf_library.type.keys(), 'u')
        for i in self.rf_library.data:
            # Use goes into the type field, and this is done separately
            d = self.rf_library.data[i]
            rf = self.rf_from_lib_data((d[:4], 0, d[4], 0, 0, d[5:7], 'u')).__delattr__('center')
            center = calc_rf_center(rf)
            self.rf_library.update(
                i,
                None,
                (d[:4], center, d[4], 0, 0, d[5:7], 'u'),
            )  # 0 between [4] and [5:7] are the freqPPM and phasePPM

        # Scan through the gradient objects and update 'g'-s (free-shape gradients)
        for i in self.grad_library.data:
            if self.grad_library.type[i] == 'g':
                self.grad_library.update(
                    i,
                    None,
                    (
                        self.grad_library.data[i][0],
                        None,
                        None,
                        self.grad_library.data[i][1:4],
                    ),
                    self.grad_library.type[i],
                )  # We use None to label the non-initialized first/last fields. These will be restored in the code below

    # Another run through for all older versions
    if version_combined < 1005000:
        # TODO: Is it possible to avoid expensive get_block calls here?
        grad_channels = ['gx', 'gy', 'gz']
        grad_prev_last = np.zeros(len(grad_channels))
        for block_counter in self.block_events:
            block = self.get_block(block_counter)
            block_duration = block.block_duration
            # We also need to keep track of the event IDs because some PyPulseq files written by external software may contain
            # repeated entries so searching by content will fail
            event_idx = self.block_events[block_counter]
            # Update the objects by filling in the 'first' and 'last' attributes not yet contained in the Pulseq file
            for j in range(len(grad_channels)):
                grad = getattr(block, grad_channels[j])
                if grad is None:
                    grad_prev_last[j] = 0
                    continue

                if grad.type == 'grad':
                    if grad.delay > 0:
                        grad_prev_last[j] = 0

                    # go to next channel, if grad.first and grad.last are already set
                    if hasattr(grad, 'first') and hasattr(grad, 'last'):
                        grad_prev_last[j] = grad.last
                        continue

                    # get grad.first and grad.last attributes from the grad_library if they have been set for the current amplitude_ID before
                    amplitude_ID = event_idx[j + 2]
                    if amplitude_ID in event_idx[2 : (j + 2)]:
                        if self.use_block_cache:
                            grad.first = self.grad_library.data[amplitude_ID][4]
                            grad.last = self.grad_library.data[amplitude_ID][5]
                        continue

                    # get time_id from grad_library
                    time_id = self.grad_library.data[amplitude_ID][2]

                    # if grad.first is not set, set it to the last value of the previous gradient
                    grad.first = grad_prev_last[j]

                    # extended trapezoid: use last value of the gradient waveform as grad.last
                    if time_id != 0:
                        grad.last = grad.waveform[-1]
                        grad_duration = grad.delay + grad.tt[-1]
                    # arbitrary gradients: interpolate grad.last from the gradient waveform
                    else:
                        # use a linear extrapolation identical to the one used in the make_arbitrary_grad.py file
                        grad.last = (3 * grad.waveform[-1] - grad.waveform[-2]) * 0.5
                        grad_duration = grad.delay + len(grad.waveform) * self.grad_raster_time

                    # Set grad_prev_last to 0 if gradient does not end at block boundary
                    eps = np.finfo(np.float64).eps
                    if grad_duration + eps < block_duration:
                        grad_prev_last[j] = 0
                    # Update grad_prev_last for the next iteration if gradient ends at block boundary
                    else:
                        grad_prev_last[j] = grad.last

                    # Update the grad_library with the new grad.first and grad.last values
                    amplitude = self.grad_library.data[amplitude_ID][0]
                    shape_id = self.grad_library.data[amplitude_ID][1]
                    new_data = (
                        amplitude,
                        shape_id,
                        time_id,
                        grad.delay,
                        grad.first,
                        grad.last,
                    )
                    self.grad_library.update_data(amplitude_ID, None, new_data, 'g')

                else:
                    grad_prev_last[j] = 0

    if detect_rf_use:
        # Find the RF pulses, list flip angles, and work around the current (rev 1.2.0) Pulseq file format limitation
        # that the RF pulse use is not stored in the file
        for k in self.rf_library.data:
            lib_data = self.rf_library.data[k]
            rf = self.rf_from_lib_data(lib_data)
            flip_deg = np.abs(np.sum(rf.signal[:-1] * (rf.t[1:] - rf.t[:-1]))) * 360
            offresonance_ppm = 1e6 * rf.freq_offset / self.system.B0 / self.system.gamma
            if flip_deg < 90.01:  # Add 0.01 degree to account for rounding errors encountered in very short RF pulses
                self.rf_library.type[k] = 'e'
            else:
                if rf.shape_dur > 6e-3 and -3.5 <= offresonance_ppm <= -3.4:  # Approx -3.45
                    self.rf_library.type[k] = 's'  # Saturation (fat-sat)
                else:
                    self.rf_library.type[k] = 'r'
            self.rf_library.data[k] = lib_data

            # Clear block cache for all blocks that contain the modified RF event
            for block_counter, events in self.block_events.items():
                if events[1] == k:
                    del self.block_cache[block_counter]

    # When removing duplicates, remove and remap events in the sequence without
    # creating a copy.
    if remove_duplicates:
        self.remove_duplicates(in_place=True)


def __read_definitions(input_file) -> Dict[str, str]:
    """
    Read the [DEFINITIONS] section of a sequence fil and return a map of key/value entries.

    Parameters
    ----------
    input_file : file object
        Sequence file.

    Returns
    -------
    definitions : dict{str, str}
        Dict object containing key value pairs of definitions.
    """
    definitions = {}
    line = __skip_comments(input_file)
    while line != -1 and not (line == '' or line[0] == '#'):
        tok = line.split(' ')
        try:  # Try converting every element into a float
            [float(x) for x in tok[1:]]
            value = np.array(tok[1:], dtype=float)
            if len(value) == 1:  # Avoid array structure for single elements
                value = value[0]
            definitions[tok[0]] = value
        except ValueError:  # Try clause did not work!
            definitions[tok[0]] = line[len(tok[0]) + 1 :].strip()
        line = __strip_line(input_file)

    return definitions


def __read_version(input_file) -> Tuple[int, int, int]:
    """
     Read the [VERSION] section of a sequence file.

    Parameters
    ----------
    input_file : file object
        Sequence file.

    Returns
    -------
    tuple
        Major, minor and revision number.
    """
    line = __strip_line(input_file)
    major, minor, revision = 0, 0, 0
    while line != '' and line[0] != '#':
        tok = line.split(' ')
        if tok[0] == 'major':
            major = int(tok[1])
        elif tok[0] == 'minor':
            minor = int(tok[1])
        elif tok[0] == 'revision':
            if len(tok[1]) != 1:  # Example: x.y.zpostN
                tok[1] = tok[1][0]
            revision = int(tok[1])
        else:
            raise RuntimeError(f'Incompatible version. Expected: {major}{minor}{revision}')
        line = __strip_line(input_file)

    return major, minor, revision


def __read_blocks(
    input_file, block_duration_raster: float, version_combined: int
) -> Tuple[Dict[int, np.ndarray], List[float], List[int]]:
    """
    Read the [BLOCKS] section of a sequence file and return the event table.

    Parameters
    ----------
    input_file : file
        Sequence file

    Returns
    -------
    event_table : dict
        Dict object containing key value pairs of Pulseq block ID and block definition.
    block_durations : list
        Block durations.
    delay_idx : list
        Delay IDs.
    """
    event_table = {}
    block_durations = {}
    delay_idx = {}
    line = __strip_line(input_file)

    while line != '' and line != '#':
        block_events = np.fromstring(line, dtype=int, sep=' ')

        if version_combined <= 1002001:
            event_table[block_events[0]] = np.array([0, *block_events[2:], 0])
        else:
            event_table[block_events[0]] = np.array([0, *block_events[2:]])

        delay_id = block_events[0]
        if version_combined >= 1004000:
            block_durations[delay_id] = block_events[1] * block_duration_raster
        else:
            delay_idx[delay_id] = block_events[1]

        line = __strip_line(input_file)

    return event_table, block_durations, delay_idx


def __read_events(
    input_file, scale: Optional[Tuple] = None, event_type: str = str(), event_library: EventLibrary = None, append=None
) -> EventLibrary:
    """
    Read an event section of a sequence file and return a library of events.

    Parameters
    ----------
    input_file : file object
        Sequence file.
    scale : list, default=(1,)
        Scale elements according to column vector scale.
    event_type : str, default=str()
        Attach the type string to elements of the library.
    event_library : EventLibrary, default=EventLibrary()
        Append new events to the given library.

    Returns
    -------
    event_library : EventLibrary
        Event library containing Pulseq events.
    """
    if event_library is None:
        event_library = EventLibrary()

    # New in v1.5.0 : generate format string; NaN labels character param(s) for 'use' attribute
    line, scale, format_spec = __read_format(input_file, scale)
    data_mask = np.isfinite(scale)
    type_idx = np.where(np.logical_not(data_mask))[0]

    if len(type_idx) > 1:
        raise ValueError('Only one type field (marked as NaN) can be provided in scale.')
    if len(type_idx) == 0:
        type_idx = None
        data_mask = None
    else:
        type_idx = type_idx.item()

    while line != '' and line != '#':
        data = __fromstring(line, format_spec)
        event_id = data[0]

        if type_idx is not None:
            event_type = data[type_idx + 1]  # Need +1 because of the event_id in the first position

        data = data[1:]
        data = tuple(data[n] * scale[n] if isinstance(data[n], str) is False else data[n] for n in range(len(data)))

        if append is not None:
            data = (*data, append)

        if event_type == '' and type_idx is None:
            if data_mask is None:
                event_library.insert(key_id=event_id, new_data=data)
            else:
                event_library.insert(key_id=event_id, new_data=data[data_mask])
        else:
            if data_mask is None:
                event_library.insert(key_id=event_id, new_data=data, data_type=event_type)
            else:
                data = tuple(np.asarray(data, dtype=object)[data_mask])
                event_library.insert(key_id=event_id, new_data=data, data_type=event_type)

        line = __strip_line(input_file)

    return event_library


def __read_and_parse_events(input_file, *args: callable) -> EventLibrary:
    """
    Read an event section of a sequence file and return a library of events. Event data elements are converted using
    the provided parser(s). Default parser is `int()`.

    Parameters
    ----------
    input_file : file
    args : callable
        Event parsers.

    Returns
    -------
    EventLibrary
        Library of events parsed from the events section of a sequence file.
    """
    event_library = EventLibrary()
    line = __strip_line(input_file)

    while line != '' and line != '#':
        list_of_data_str = re.split(r'(\s+)', line)
        list_of_data_str = [d for d in list_of_data_str if d != ' ']
        data = []  # np.zeros(len(list_of_data_str) - 1, dtype=np.int32)
        event_id = int(list_of_data_str[0])
        for i in range(1, len(list_of_data_str)):
            if i > len(args):
                data.append(int(list_of_data_str[i]))
            else:
                data.append(args[i - 1](list_of_data_str[i]))
        event_library.insert(key_id=event_id, new_data=data)
        line = __strip_line(input_file)

    return event_library


def __read_shapes(input_file, force_convert_uncompressed: bool) -> EventLibrary:
    """
    Read the [SHAPES] section of a sequence file and return a library of shapes.

    Parameters
    ----------
    input_file : file

    Returns
    -------
    shape_library : EventLibrary
        `EventLibrary` object containing shape definitions.
    """
    shape_library = EventLibrary(numpy_data=True)

    line = __skip_comments(input_file)

    while line != -1 and (line != '' or line[0:8] == 'shape_id'):
        tok = line.split(' ')
        shape_id = int(tok[1])
        line = __skip_comments(input_file)
        tok = line.split(' ')
        num_samples = int(tok[1])
        data = []
        line = __skip_comments(input_file)
        while line != '' and line != '#':
            data.append(float(line))
            line = __strip_line(input_file)
        line = __skip_comments(input_file, stop_before_section=True)

        # Check if conversion is needed: in v1.4.x we use length(data)==num_samples
        # As a marker for the uncompressed (stored) data. In older versions this condition could occur by chance
        if force_convert_uncompressed and len(data) == num_samples:
            shape = SimpleNamespace()
            shape.data = data
            shape.num_samples = num_samples
            shape = compress_shape(decompress_shape(shape, force_decompression=True))
            data = np.array([shape.num_samples, *shape.data])
        else:
            data.insert(0, num_samples)
            data = np.asarray(data)
        shape_library.insert(key_id=shape_id, new_data=data)
    return shape_library


def __skip_comments(input_file, stop_before_section: bool = False) -> str:
    """
    Read lines of skipping blank lines and comments and return the next non-comment line.

    Parameters
    ----------
    input_file : file

    Returns
    -------
    line : str
        First line in `input_file` after skipping one '#' comment block. Note: File pointer is remembered, so
        successive calls work as expected.
    """
    temp_pos = input_file.tell()
    line = __strip_line(input_file)
    while line != -1 and (line == '' or line[0] == '#'):
        temp_pos = input_file.tell()
        line = __strip_line(input_file)

    if line != -1:
        if stop_before_section and line[0] == '[':
            input_file.seek(temp_pos, 0)
            next_line = ''
        else:
            next_line = line
    else:
        next_line = -1

    return next_line


def __strip_line(input_file) -> str:
    """
    Removes spaces and newline whitespaces.

    Parameters
    ----------
    input_file : file

    Returns
    -------
    line : str
        First line in input_file after spaces and newline whitespaces have been removed. Note: File pointer is
        remembered, and hence successive calls work as expected. Returns -1 for eof.
    """
    line = input_file.readline()  # If line is an empty string, end of the file has been reached
    return line.strip() if line != '' else -1


def __read_format(input_file, scale: Tuple) -> Tuple[List, Tuple, List]:
    """
    Generate a format specifier list based on the scale vector.

    '%f' for numeric values, '%s' for string (NaN in scale).

    Parameters
    ----------
    input_file: file
        Input text
    scale : list, default=(1,)
        Scale elements according to column vector scale.

    Returns
    -------
    line : str
        First line in input_file after spaces and newline whitespaces have been removed. Note: File pointer is
        remembered, and hence successive calls work as expected. Returns -1 for eof.
    scale : tuple[float]
        Scaling factor for each element in input line.
        Defaults to one for each numeric element.
    format : list[str]
        List of format tokens for each field (excluding the event ID).

    """
    line = __strip_line(input_file)

    if scale is None:
        tok = line.strip().split()
        scale = (len(tok) - 1) * (1,)

    scale = np.array(scale, dtype=float)
    is_num = np.isfinite(scale)
    format_spec = ['%f' if value else '%s' for value in is_num]

    return line, scale, format_spec


def __fromstring(line, format_spec: List) -> List:
    """
    Parse a line of text using a dynamic format specification.

    Parameters
    ----------
    line : str
        Input line (e.g., ['23', '1.0', '2.0', '3.0', 'u'])
    format_spec : list[str]
        Format list like ['%f', '%f', '%f', '%f', '%s']

    Returns
    -------
    data : list
        Parsed data.

    """
    tok = line.strip().split()
    if len(tok) != len(format_spec) + 1:
        raise ValueError('Mismatch between number of tokens and format spec')

    format_spec = ['%f', *format_spec]
    data = []

    for i, fmt in enumerate(format_spec):
        if fmt == '%f':
            data.append(float(tok[i]))
        elif fmt == '%s':
            data.append(tok[i])
        else:
            raise ValueError(f'Unsupported format: {fmt}')

    return data<|MERGE_RESOLUTION|>--- conflicted
+++ resolved
@@ -211,8 +211,16 @@
                     return get_supported_labels().index(s) + 1
 
                 self.label_inc_library = __read_and_parse_events(input_file, l1, l2)
-<<<<<<< HEAD
-            # TODO: SoftDelays
+            elif section[:16] == 'extension DELAYS':
+                extension_id = int(section[16:])
+                self.set_extension_string_ID('DELAYS', extension_id)
+                self.soft_delay_library = __read_and_parse_events(
+                    input_file, int, lambda ofs: 1e-6 * int(ofs), int, str
+                )
+                # Map numIDs to soft delay hints
+                for d in self.soft_delay_library.data.values():
+                    if d[3] not in self.soft_delay_hints:
+                        self.soft_delay_hints[d[3]] = d[0]
             # TODO: rfShim
             elif section[:19] == 'extension ROTATIONS':
                 extension_id = int(section[19:])
@@ -223,18 +231,6 @@
                     norm = np.linalg.norm(v)
                     v = np.divide(v, norm, where=norm > 0)
                     self.rotation_library.data[k] = tuple(v)
-=======
-            elif section[:16] == 'extension DELAYS':
-                extension_id = int(section[16:])
-                self.set_extension_string_ID('DELAYS', extension_id)
-                self.soft_delay_library = __read_and_parse_events(
-                    input_file, int, lambda ofs: 1e-6 * int(ofs), int, str
-                )
-                # Map numIDs to soft delay hints
-                for d in self.soft_delay_library.data.values():
-                    if d[3] not in self.soft_delay_hints:
-                        self.soft_delay_hints[d[3]] = d[0]
->>>>>>> 3360af36
             else:
                 raise ValueError(f'Unknown section code: {section}')
 
