import re
import warnings
from types import SimpleNamespace
from typing import Dict, List, Optional, Tuple

import numpy as np

from pypulseq.calc_duration import calc_duration
from pypulseq.calc_rf_center import calc_rf_center
from pypulseq.compress_shape import compress_shape
from pypulseq.decompress_shape import decompress_shape
from pypulseq.event_lib import EventLibrary
from pypulseq.supported_labels_rf_use import get_supported_labels


def read(self, path: str, detect_rf_use: bool = False, remove_duplicates: bool = True) -> None:
    """
    Load sequence from file - read the given filename and load sequence data into sequence object.

    See also `pypulseq.Sequence.write_seq.write()`.

    Parameters
    ----------
    path : Path
        Path of sequence file to be read.
    detect_rf_use : bool, default=False
        Boolean flag to let the function infer the currently missing flags concerning the intended use of the RF pulses
        (excitation, refocusing, etc). These are important for the k-space trajectory calculation.
    remove_duplicates: bool, default=True
        Remove duplicate events from the sequence after reading

    Raises
    ------
    FileNotFoundError
        If no sequence file is found at `path`.
    RuntimeError
        If incompatible sequence files are attempted to be loaded.
    ValueError
        If unexpected sections are encountered when loading a sequence file.
    """
    try:
        input_file = open(path, 'r')
    except FileNotFoundError as e:
        raise FileNotFoundError(e) from e

    # Event libraries
    self.adc_library = EventLibrary()
    self.grad_library = EventLibrary()
    self.label_inc_library = EventLibrary()
    self.label_set_library = EventLibrary()
    self.rf_library = EventLibrary()
    self.shape_library = EventLibrary()
    self.trigger_library = EventLibrary()

    # Raster times
    self.grad_raster_time = self.system.grad_raster_time
    self.rf_raster_time = self.system.rf_raster_time

    self.block_events = {}
    self.definitions = {}
    self.extension_string_idx = []
    self.extension_numeric_idx = []

    version_combined = 0

    # Load data from file
    while True:
        section = __skip_comments(input_file)
        if section == -1:
            break
        if section == '[DEFINITIONS]':
            self.definitions = __read_definitions(input_file)

            # Gradient raster time
            if 'GradientRasterTime' in self.definitions:
                self.gradient_raster_time = self.definitions['GradientRasterTime']

            # Radio frequency raster time
            if 'RadiofrequencyRasterTime' in self.definitions:
                self.rf_raster_time = self.definitions['RadiofrequencyRasterTime']

            # ADC raster time
            if 'AdcRasterTime' in self.definitions:
                self.adc_raster_time = self.definitions['AdcRasterTime']

            # Block duration raster
            if 'BlockDurationRaster' in self.definitions:
                self.block_duration_raster = self.definitions['BlockDurationRaster']
            else:
                warnings.warn(f'No BlockDurationRaster found in file. Using default of {self.block_duration_raster}.')

        elif section == '[SIGNATURE]':
            temp_sign_defs = __read_definitions(input_file)
            if 'Type' in temp_sign_defs:
                self.signature_type = temp_sign_defs['Type']
            if 'Hash' in temp_sign_defs:
                self.signature_value = temp_sign_defs['Hash']
                self.signature_file = 'Text'
        elif section == '[VERSION]':
            version_major, version_minor, version_revision = __read_version(input_file)

            if version_major != self.version_major:
                raise RuntimeError(f'Unsupported version_major: {version_major}. Expected: {self.version_major}')

            version_combined = 1000000 * version_major + 1000 * version_minor + version_revision

            if version_combined < 1002000:
                raise RuntimeError(
                    f'Unsupported version {version_major}.{version_minor}.{version_revision}, only file '
                    f'format revision 1.2.0 and above are supported.'
                )

            if version_combined < 1003001:
                raise RuntimeError(
                    f'Loading older Pulseq format file (version '
                    f'{version_major}.{version_minor}.{version_revision}) some code may function not as '
                    f'expected'
                )

            if version_combined >= 1005000 and detect_rf_use:
                warnings.warn('Option detectRFuse is not supported for file format version 1.5.0 and above')
                detect_rf_use = False

        elif section == '[BLOCKS]':
            if version_major == 0:
                raise RuntimeError('Pulseq file MUST include [VERSION] section prior to [BLOCKS] section')
            result = __read_blocks(
                input_file,
                block_duration_raster=self.block_duration_raster,
                version_combined=version_combined,
            )
            self.block_events, self.block_durations, delay_ind_temp = result
        elif section == '[RF]':
<<<<<<< HEAD
            if jemris_generated:
                self.rf_library = __read_events(input_file, (1, 1, 1, 1, 1), event_library=self.rf_library)
            else:
                if version_combined >= 1005000:  # 1.5.x format
                    self.rf_library = __read_events(
                        input_file,
                        (1, 1, 1, 1, 1e-6, 1e-6, 1, 1, 1, 1, np.nan),
                        event_library=self.rf_library,
                    )
                elif version_combined >= 1004000:  # 1.4.x format
                    self.rf_library = __read_events(
                        input_file,
                        (1, 1, 1, 1, 1e-6, 1, 1),
                        event_library=self.rf_library,
                    )
                else:  # 1.3.x and below
                    self.rf_library = __read_events(input_file, (1, 1, 1, 1e-6, 1, 1), event_library=self.rf_library)
=======
            if version_combined >= 1004000:  # 1.4.x format
                self.rf_library = __read_events(
                    input_file,
                    (1, 1, 1, 1, 1e-6, 1, 1),
                    event_library=self.rf_library,
                )
            else:  # 1.3.x and below
                self.rf_library = __read_events(input_file, (1, 1, 1, 1e-6, 1, 1), event_library=self.rf_library)
>>>>>>> 6be8dc91
        elif section == '[GRADIENTS]':
            if version_combined >= 1005000:  # 1.5.x format
                self.grad_library = __read_events(input_file, (1, 1, 1, 1, 1, 1e-6), 'g', self.grad_library)
            elif version_combined >= 1004000:  # 1.4.x format
                self.grad_library = __read_events(input_file, (1, 1, 1, 1e-6), 'g', self.grad_library)
            else:  # 1.3.x and below
                self.grad_library = __read_events(input_file, (1, 1, 1e-6), 'g', self.grad_library)
        elif section == '[TRAP]':
            self.grad_library = __read_events(input_file, (1, 1e-6, 1e-6, 1e-6, 1e-6), 't', self.grad_library)
        elif section == '[ADC]':
            if version_combined >= 1005000:  # 1.5.x format
                self.adc_library = __read_events(
                    input_file,
                    (1, 1e-9, 1e-6, 1, 1, 1, 1, 1),
                    event_library=self.adc_library,
                    append=self.system.adc_dead_time,
                )
            else:  # 1.4.x format and below
                self.adc_library = __read_events(
                    input_file, (1, 1e-9, 1e-6, 1, 1), event_library=self.adc_library, append=self.system.adc_dead_time
                )
        elif section == '[DELAYS]':
            if version_combined >= 1004000:
                raise RuntimeError('Pulseq file revision 1.4.0 and above MUST NOT contain [DELAYS] section')
            temp_delay_library = __read_events(input_file, (1e-6,))
        elif section == '[SHAPES]':
            self.shape_library = __read_shapes(input_file, version_major == 1 and version_minor < 4)
        elif section == '[EXTENSIONS]':
            self.extensions_library = __read_events(input_file)
        else:
            if section[:18] == 'extension TRIGGERS':
                extension_id = int(section[18:])
                self.set_extension_string_ID('TRIGGERS', extension_id)
                self.trigger_library = __read_events(input_file, (1, 1, 1e-6, 1e-6), event_library=self.trigger_library)
            elif section[:18] == 'extension LABELSET':
                extension_id = int(section[18:])
                self.set_extension_string_ID('LABELSET', extension_id)

                def l1(s):
                    return int(s)

                def l2(s):
                    return get_supported_labels().index(s) + 1

                self.label_set_library = __read_and_parse_events(input_file, l1, l2)
            elif section[:18] == 'extension LABELINC':
                extension_id = int(section[18:])
                self.set_extension_string_ID('LABELINC', extension_id)

                def l1(s):
                    return int(s)

                def l2(s):
                    return get_supported_labels().index(s) + 1

                self.label_inc_library = __read_and_parse_events(input_file, l1, l2)
            elif section[:16] == 'extension DELAYS':
                extension_id = int(section[16:])
                self.set_extension_string_ID('DELAYS', extension_id)
                self.soft_delay_library = __read_and_parse_events(
                    input_file, int, lambda ofs: 1e-6 * int(ofs), int, str
                )
                # Map numIDs to soft delay hints
                for d in self.soft_delay_library.data.values():
                    if d[3] not in self.soft_delay_hints:
                        self.soft_delay_hints[d[3]] = d[0]
            else:
                raise ValueError(f'Unknown section code: {section}')

    input_file.close()  # Close file

    if version_combined < 1002000:
        raise ValueError(
            f'Unsupported version {version_combined}, only file format revision 1.2.0 (1002000) and above '
            f'are supported.'
        )

    # Fix blocks, gradients and RF objects imported from older versions (< v1.4.0)
    if version_combined < 1004000:
        # Scan through RF objects
        self.rf_library.type = dict.fromkeys(self.rf_library.type.keys(), 'u')
        for i in self.rf_library.data:
            d = self.rf_library.data[i]
            rf = self.rf_from_lib_data((d[:3], 0, 0, d[3], 0, 0, d[4:6], 'u')).__delattr__('center')
            center = calc_rf_center(rf)
            self.rf_library.update(
                i,
                None,
                (d[:3], 0, center, d[3], 0, 0, d[4:6], 'u'),
            )  # 0 between [3] and [4:6] are the freq_ppm and phase_ppm

        # Scan through the gradient objects and update 't'-s (trapezoids) und 'g'-s (free-shape gradients)
        for i in self.grad_library.data:
            if self.grad_library.type[i] == 't':
                if self.grad_library.data[i][1] == 0:  # noqa: SIM102
                    if abs(self.grad_library.data[i][0]) == 0 and self.grad_library.data[i][2] > 0:
                        d = self.grad_library.data[i]
                        self.grad_library.update(
                            i,
                            None,
                            (d[0], self.grad_raster_time, d[2] - self.grad_raster_time, *d[3:]),
                            self.grad_library.type[i],
                        )

                if self.grad_library.data[i][3] == 0:  # noqa: SIM102
                    if abs(self.grad_library.data[i][0]) == 0 and self.grad_library.data[i][2] > 0:
                        d = self.grad_library.data[i]
                        self.grad_library.update(
                            i,
                            None,
                            (*d[:2], d[2] - self.grad_raster_time, self.grad_raster_time, *d[4:]),
                            self.grad_library.type[i],
                        )

            if self.grad_library.type[i] == 'g':
                self.grad_library.update(
                    i,
                    None,
                    (
                        self.grad_library.data[i][:2],
                        0,
                        self.grad_library.data[i][2:],
                    ),
                    self.grad_library.type[i],
                )

        # For versions prior to 1.4.0 block_durations have not been initialized
        self.block_durations = {}
        # Scan through blocks and calculate durations
        for block_counter in self.block_events:
            # Insert delay as temporary block_duration
            self.block_durations[block_counter] = 0
            if delay_ind_temp[block_counter] > 0:
                self.block_durations[block_counter] = temp_delay_library.data[delay_ind_temp[block_counter]][0]

            block = self.get_block(block_counter)
            # Calculate actual block duration
            self.block_durations[block_counter] = calc_duration(block)

    elif version_combined < 1005000:
        # Port from v1.4.x : RF, ADC and GRAD objects need to be updated
        # this needs to be done on the level of the libraries, because get_block will fail

        # Scan though the RFs and add center, freq_ppm, phase_ppm and use fields
        self.rf_library.type = dict.fromkeys(self.rf_library.type.keys(), 'u')
        for i in self.rf_library.data:
            # Use goes into the type field, and this is done separately
            d = self.rf_library.data[i]
            rf = self.rf_from_lib_data((d[:4], 0, d[4], 0, 0, d[5:7], 'u')).__delattr__('center')
            center = calc_rf_center(rf)
            self.rf_library.update(
                i,
                None,
                (d[:4], center, d[4], 0, 0, d[5:7], 'u'),
            )  # 0 between [4] and [5:7] are the freqPPM and phasePPM

        # Scan through the gradient objects and update 'g'-s (free-shape gradients)
        for i in self.grad_library.data:
            if self.grad_library.type[i] == 'g':
                self.grad_library.update(
                    i,
                    None,
                    (
                        self.grad_library.data[i][0],
                        None,
                        None,
                        self.grad_library.data[i][1:4],
                    ),
                    self.grad_library.type[i],
                )  # We use None to label the non-initialized first/last fields. These will be restored in the code below

    # Another run through for all older versions
    if version_combined < 1005000:
        # TODO: Is it possible to avoid expensive get_block calls here?
        grad_channels = ['gx', 'gy', 'gz']
        grad_prev_last = np.zeros(len(grad_channels))
        for block_counter in self.block_events:
            block = self.get_block(block_counter)
            block_duration = block.block_duration
            # We also need to keep track of the event IDs because some PyPulseq files written by external software may contain
            # repeated entries so searching by content will fail
            event_idx = self.block_events[block_counter]
            # Update the objects by filling in the 'first' and 'last' attributes not yet contained in the Pulseq file
            for j in range(len(grad_channels)):
                grad = getattr(block, grad_channels[j])
                if grad is None:
                    grad_prev_last[j] = 0
                    continue

                if grad.type == 'grad':
                    if grad.delay > 0:
                        grad_prev_last[j] = 0

                    # go to next channel, if grad.first and grad.last are already set
                    if hasattr(grad, 'first') and hasattr(grad, 'last'):
                        grad_prev_last[j] = grad.last
                        continue

                    # get grad.first and grad.last attributes from the grad_library if they have been set for the current amplitude_ID before
                    amplitude_ID = event_idx[j + 2]
                    if amplitude_ID in event_idx[2 : (j + 2)]:
                        if self.use_block_cache:
                            grad.first = self.grad_library.data[amplitude_ID][4]
                            grad.last = self.grad_library.data[amplitude_ID][5]
                        continue

                    # get time_id from grad_library
                    time_id = self.grad_library.data[amplitude_ID][2]

                    # if grad.first is not set, set it to the last value of the previous gradient
                    grad.first = grad_prev_last[j]

                    # extended trapezoid: use last value of the gradient waveform as grad.last
                    if time_id != 0:
                        grad.last = grad.waveform[-1]
                        grad_duration = grad.delay + grad.tt[-1]
                    # arbitrary gradients: interpolate grad.last from the gradient waveform
                    else:
                        # use a linear extrapolation identical to the one used in the make_arbitrary_grad.py file
                        grad.last = (3 * grad.waveform[-1] - grad.waveform[-2]) * 0.5
                        grad_duration = grad.delay + len(grad.waveform) * self.grad_raster_time

                    # Set grad_prev_last to 0 if gradient does not end at block boundary
                    eps = np.finfo(np.float64).eps
                    if grad_duration + eps < block_duration:
                        grad_prev_last[j] = 0
                    # Update grad_prev_last for the next iteration if gradient ends at block boundary
                    else:
                        grad_prev_last[j] = grad.last

                    # Update the grad_library with the new grad.first and grad.last values
                    amplitude = self.grad_library.data[amplitude_ID][0]
                    shape_id = self.grad_library.data[amplitude_ID][1]
                    new_data = (
                        amplitude,
                        shape_id,
                        time_id,
                        grad.delay,
                        grad.first,
                        grad.last,
                    )
                    self.grad_library.update_data(amplitude_ID, None, new_data, 'g')

                else:
                    grad_prev_last[j] = 0

    if detect_rf_use:
        # Find the RF pulses, list flip angles, and work around the current (rev 1.2.0) Pulseq file format limitation
        # that the RF pulse use is not stored in the file
        for k in self.rf_library.data:
            lib_data = self.rf_library.data[k]
            rf = self.rf_from_lib_data(lib_data)
            flip_deg = np.abs(np.sum(rf.signal[:-1] * (rf.t[1:] - rf.t[:-1]))) * 360
            offresonance_ppm = 1e6 * rf.freq_offset / self.system.B0 / self.system.gamma
            if flip_deg < 90.01:  # Add 0.01 degree to account for rounding errors encountered in very short RF pulses
                self.rf_library.type[k] = 'e'
            else:
                if rf.shape_dur > 6e-3 and -3.5 <= offresonance_ppm <= -3.4:  # Approx -3.45
                    self.rf_library.type[k] = 's'  # Saturation (fat-sat)
                else:
                    self.rf_library.type[k] = 'r'
            self.rf_library.data[k] = lib_data

            # Clear block cache for all blocks that contain the modified RF event
            for block_counter, events in self.block_events.items():
                if events[1] == k:
                    del self.block_cache[block_counter]

    # When removing duplicates, remove and remap events in the sequence without
    # creating a copy.
    if remove_duplicates:
        self.remove_duplicates(in_place=True)


def __read_definitions(input_file) -> Dict[str, str]:
    """
    Read the [DEFINITIONS] section of a sequence fil and return a map of key/value entries.

    Parameters
    ----------
    input_file : file object
        Sequence file.

    Returns
    -------
    definitions : dict{str, str}
        Dict object containing key value pairs of definitions.
    """
    definitions = {}
    line = __skip_comments(input_file)
    while line != -1 and not (line == '' or line[0] == '#'):
        tok = line.split(' ')
        try:  # Try converting every element into a float
            [float(x) for x in tok[1:]]
            value = np.array(tok[1:], dtype=float)
            if len(value) == 1:  # Avoid array structure for single elements
                value = value[0]
            definitions[tok[0]] = value
        except ValueError:  # Try clause did not work!
            definitions[tok[0]] = line[len(tok[0]) + 1 :].strip()
        line = __strip_line(input_file)

    return definitions


def __read_version(input_file) -> Tuple[int, int, int]:
    """
     Read the [VERSION] section of a sequence file.

    Parameters
    ----------
    input_file : file object
        Sequence file.

    Returns
    -------
    tuple
        Major, minor and revision number.
    """
    line = __strip_line(input_file)
    major, minor, revision = 0, 0, 0
    while line != '' and line[0] != '#':
        tok = line.split(' ')
        if tok[0] == 'major':
            major = int(tok[1])
        elif tok[0] == 'minor':
            minor = int(tok[1])
        elif tok[0] == 'revision':
            if len(tok[1]) != 1:  # Example: x.y.zpostN
                tok[1] = tok[1][0]
            revision = int(tok[1])
        else:
            raise RuntimeError(f'Incompatible version. Expected: {major}{minor}{revision}')
        line = __strip_line(input_file)

    return major, minor, revision


def __read_blocks(
    input_file, block_duration_raster: float, version_combined: int
) -> Tuple[Dict[int, np.ndarray], List[float], List[int]]:
    """
    Read the [BLOCKS] section of a sequence file and return the event table.

    Parameters
    ----------
    input_file : file
        Sequence file

    Returns
    -------
    event_table : dict
        Dict object containing key value pairs of Pulseq block ID and block definition.
    block_durations : list
        Block durations.
    delay_idx : list
        Delay IDs.
    """
    event_table = {}
    block_durations = {}
    delay_idx = {}
    line = __strip_line(input_file)

    while line != '' and line != '#':
        block_events = np.fromstring(line, dtype=int, sep=' ')

        if version_combined <= 1002001:
            event_table[block_events[0]] = np.array([0, *block_events[2:], 0])
        else:
            event_table[block_events[0]] = np.array([0, *block_events[2:]])

        delay_id = block_events[0]
        if version_combined >= 1004000:
            block_durations[delay_id] = block_events[1] * block_duration_raster
        else:
            delay_idx[delay_id] = block_events[1]

        line = __strip_line(input_file)

    return event_table, block_durations, delay_idx


def __read_events(
    input_file, scale: Optional[Tuple] = None, event_type: str = str(), event_library: EventLibrary = None, append=None
) -> EventLibrary:
    """
    Read an event section of a sequence file and return a library of events.

    Parameters
    ----------
    input_file : file object
        Sequence file.
    scale : list, default=(1,)
        Scale elements according to column vector scale.
    event_type : str, default=str()
        Attach the type string to elements of the library.
    event_library : EventLibrary, default=EventLibrary()
        Append new events to the given library.

    Returns
    -------
    event_library : EventLibrary
        Event library containing Pulseq events.
    """
    if event_library is None:
        event_library = EventLibrary()

    # New in v1.5.0 : generate format string; NaN labels character param(s) for 'use' attribute
    line, scale, format_spec = __read_format(input_file, scale)
    data_mask = np.isfinite(scale)
    type_idx = np.where(np.logical_not(data_mask))[0]

    if len(type_idx) > 1:
        raise ValueError('Only one type field (marked as NaN) can be provided in scale.')
    if len(type_idx) == 0:
        type_idx = None
        data_mask = None
    else:
        type_idx = type_idx.item()

    while line != '' and line != '#':
        data = __fromstring(line, format_spec)
        event_id = data[0]

        if type_idx is not None:
            event_type = data[type_idx + 1]  # Need +1 because of the event_id in the first position

        data = data[1:]
        data = tuple(data[n] * scale[n] if isinstance(data[n], str) is False else data[n] for n in range(len(data)))

        if append is not None:
            data = (*data, append)

        if event_type == '' and type_idx is None:
            if data_mask is None:
                event_library.insert(key_id=event_id, new_data=data)
            else:
                event_library.insert(key_id=event_id, new_data=data[data_mask])
        else:
            if data_mask is None:
                event_library.insert(key_id=event_id, new_data=data, data_type=event_type)
            else:
                data = tuple(np.asarray(data, dtype=object)[data_mask])
                event_library.insert(key_id=event_id, new_data=data, data_type=event_type)

        line = __strip_line(input_file)

    return event_library


def __read_and_parse_events(input_file, *args: callable) -> EventLibrary:
    """
    Read an event section of a sequence file and return a library of events. Event data elements are converted using
    the provided parser(s). Default parser is `int()`.

    Parameters
    ----------
    input_file : file
    args : callable
        Event parsers.

    Returns
    -------
    EventLibrary
        Library of events parsed from the events section of a sequence file.
    """
    event_library = EventLibrary()
    line = __strip_line(input_file)

    while line != '' and line != '#':
        list_of_data_str = re.split(r'(\s+)', line)
        list_of_data_str = [d for d in list_of_data_str if d != ' ']
        data = []  # np.zeros(len(list_of_data_str) - 1, dtype=np.int32)
        event_id = int(list_of_data_str[0])
        for i in range(1, len(list_of_data_str)):
            if i > len(args):
                data.append(int(list_of_data_str[i]))
            else:
                data.append(args[i - 1](list_of_data_str[i]))
        event_library.insert(key_id=event_id, new_data=data)
        line = __strip_line(input_file)

    return event_library


def __read_shapes(input_file, force_convert_uncompressed: bool) -> EventLibrary:
    """
    Read the [SHAPES] section of a sequence file and return a library of shapes.

    Parameters
    ----------
    input_file : file

    Returns
    -------
    shape_library : EventLibrary
        `EventLibrary` object containing shape definitions.
    """
    shape_library = EventLibrary(numpy_data=True)

    line = __skip_comments(input_file)

    while line != -1 and (line != '' or line[0:8] == 'shape_id'):
        tok = line.split(' ')
        shape_id = int(tok[1])
        line = __skip_comments(input_file)
        tok = line.split(' ')
        num_samples = int(tok[1])
        data = []
        line = __skip_comments(input_file)
        while line != '' and line != '#':
            data.append(float(line))
            line = __strip_line(input_file)
        line = __skip_comments(input_file, stop_before_section=True)

        # Check if conversion is needed: in v1.4.x we use length(data)==num_samples
        # As a marker for the uncompressed (stored) data. In older versions this condition could occur by chance
        if force_convert_uncompressed and len(data) == num_samples:
            shape = SimpleNamespace()
            shape.data = data
            shape.num_samples = num_samples
            shape = compress_shape(decompress_shape(shape, force_decompression=True))
            data = np.array([shape.num_samples, *shape.data])
        else:
            data.insert(0, num_samples)
            data = np.asarray(data)
        shape_library.insert(key_id=shape_id, new_data=data)
    return shape_library


def __skip_comments(input_file, stop_before_section: bool = False) -> str:
    """
    Read lines of skipping blank lines and comments and return the next non-comment line.

    Parameters
    ----------
    input_file : file

    Returns
    -------
    line : str
        First line in `input_file` after skipping one '#' comment block. Note: File pointer is remembered, so
        successive calls work as expected.
    """
    temp_pos = input_file.tell()
    line = __strip_line(input_file)
    while line != -1 and (line == '' or line[0] == '#'):
        temp_pos = input_file.tell()
        line = __strip_line(input_file)

    if line != -1:
        if stop_before_section and line[0] == '[':
            input_file.seek(temp_pos, 0)
            next_line = ''
        else:
            next_line = line
    else:
        next_line = -1

    return next_line


def __strip_line(input_file) -> str:
    """
    Removes spaces and newline whitespaces.

    Parameters
    ----------
    input_file : file

    Returns
    -------
    line : str
        First line in input_file after spaces and newline whitespaces have been removed. Note: File pointer is
        remembered, and hence successive calls work as expected. Returns -1 for eof.
    """
    line = input_file.readline()  # If line is an empty string, end of the file has been reached
    return line.strip() if line != '' else -1


def __read_format(input_file, scale: Tuple) -> Tuple[List, Tuple, List]:
    """
    Generate a format specifier list based on the scale vector.

    '%f' for numeric values, '%s' for string (NaN in scale).

    Parameters
    ----------
    input_file: file
        Input text
    scale : list, default=(1,)
        Scale elements according to column vector scale.

    Returns
    -------
    line : str
        First line in input_file after spaces and newline whitespaces have been removed. Note: File pointer is
        remembered, and hence successive calls work as expected. Returns -1 for eof.
    scale : tuple[float]
        Scaling factor for each element in input line.
        Defaults to one for each numeric element.
    format : list[str]
        List of format tokens for each field (excluding the event ID).

    """
    line = __strip_line(input_file)

    if scale is None:
        tok = line.strip().split()
        scale = (len(tok) - 1) * (1,)

    scale = np.array(scale, dtype=float)
    is_num = np.isfinite(scale)
    format_spec = ['%f' if value else '%s' for value in is_num]

    return line, scale, format_spec


def __fromstring(line, format_spec: List) -> List:
    """
    Parse a line of text using a dynamic format specification.

    Parameters
    ----------
    line : str
        Input line (e.g., ['23', '1.0', '2.0', '3.0', 'u'])
    format_spec : list[str]
        Format list like ['%f', '%f', '%f', '%f', '%s']

    Returns
    -------
    data : list
        Parsed data.

    """
    tok = line.strip().split()
    if len(tok) != len(format_spec) + 1:
        raise ValueError('Mismatch between number of tokens and format spec')

    format_spec = ['%f', *format_spec]
    data = []

    for i, fmt in enumerate(format_spec):
        if fmt == '%f':
            data.append(float(tok[i]))
        elif fmt == '%s':
            data.append(tok[i])
        else:
            raise ValueError(f'Unsupported format: {fmt}')

    return data<|MERGE_RESOLUTION|>--- conflicted
+++ resolved
@@ -131,26 +131,13 @@
             )
             self.block_events, self.block_durations, delay_ind_temp = result
         elif section == '[RF]':
-<<<<<<< HEAD
-            if jemris_generated:
-                self.rf_library = __read_events(input_file, (1, 1, 1, 1, 1), event_library=self.rf_library)
-            else:
-                if version_combined >= 1005000:  # 1.5.x format
-                    self.rf_library = __read_events(
-                        input_file,
-                        (1, 1, 1, 1, 1e-6, 1e-6, 1, 1, 1, 1, np.nan),
-                        event_library=self.rf_library,
-                    )
-                elif version_combined >= 1004000:  # 1.4.x format
-                    self.rf_library = __read_events(
-                        input_file,
-                        (1, 1, 1, 1, 1e-6, 1, 1),
-                        event_library=self.rf_library,
-                    )
-                else:  # 1.3.x and below
-                    self.rf_library = __read_events(input_file, (1, 1, 1, 1e-6, 1, 1), event_library=self.rf_library)
-=======
-            if version_combined >= 1004000:  # 1.4.x format
+            if version_combined >= 1005000:  # 1.5.x format
+                self.rf_library = __read_events(
+                    input_file,
+                    (1, 1, 1, 1, 1e-6, 1e-6, 1, 1, 1, 1, np.nan),
+                    event_library=self.rf_library,
+                )
+            elif version_combined >= 1004000:  # 1.4.x format
                 self.rf_library = __read_events(
                     input_file,
                     (1, 1, 1, 1, 1e-6, 1, 1),
@@ -158,7 +145,7 @@
                 )
             else:  # 1.3.x and below
                 self.rf_library = __read_events(input_file, (1, 1, 1, 1e-6, 1, 1), event_library=self.rf_library)
->>>>>>> 6be8dc91
+
         elif section == '[GRADIENTS]':
             if version_combined >= 1005000:  # 1.5.x format
                 self.grad_library = __read_events(input_file, (1, 1, 1, 1, 1, 1e-6), 'g', self.grad_library)
