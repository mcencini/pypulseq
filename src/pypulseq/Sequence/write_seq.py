import hashlib
from pathlib import Path
from typing import Union
from warnings import warn

import numpy as np

from pypulseq import __version__
from pypulseq.supported_labels_rf_use import get_supported_labels, get_supported_rf_uses

version_major, version_minor, version_revision = __version__.split('.')[:3]


def write(self, file_name: Union[str, Path], create_signature, remove_duplicates=True) -> Union[str, None]:
    """
    Write the sequence data to the given filename using the open file format for MR sequences.

    See also `pypulseq.Sequence.read_seq.read()`.

    Parameters
    ----------
    file_name : str or Path
        File name of `.seq` file to be written to disk.
    create_signature : bool
    remove_duplicates : bool
        Before writing, remove and remap events that would be duplicates after
        the rounding done during writing

    Returns
    -------
    md5 or None : If create_signature is True, it returns the written .seq file's signature as a string,
    otherwise it returns None. Note that, if remove_duplicates is True, signature belongs to the
    deduplicated sequences signature, and not the Sequence that is stored in the Sequence object.

    Raises
    ------
    RuntimeError
        If an unsupported definition is encountered.
    """
    # `>.0f` for decimals.
    # `>g` to truncate insignificant zeros.
    file_name = Path(file_name)
    if file_name.suffix != '.seq':
        # Append .seq suffix
        file_name = file_name.with_suffix(file_name.suffix + '.seq')

    # If removing duplicates, make a copy of the sequence with the duplicate
    # events removed.
    if remove_duplicates:
        self = self.remove_duplicates()

    with open(file_name, 'w') as output_file:
        output_file.write('# Pulseq sequence file\n')
        output_file.write('# Created by PyPulseq\n\n')

        output_file.write('[VERSION]\n')
        output_file.write(f'major {self.version_major}\n')
        output_file.write(f'minor {self.version_minor}\n')
        output_file.write(f'revision {self.version_revision}\n')
        output_file.write('\n')

        if len(self.definitions) != 0:
            output_file.write('[DEFINITIONS]\n')
            keys = sorted(self.definitions.keys())
            values = [self.definitions[k] for k in keys]
            for block_counter in range(len(keys)):
                output_file.write(f'{keys[block_counter]} ')
                if isinstance(values[block_counter], str):
                    output_file.write(values[block_counter] + ' ')
                elif isinstance(values[block_counter], (int, float)):
                    output_file.write(f'{values[block_counter]:0.9g} ')
                elif isinstance(values[block_counter], (list, tuple, np.ndarray)):  # e.g. [FOV_x, FOV_y, FOV_z]
                    for i in range(len(values[block_counter])):
                        if isinstance(values[block_counter][i], (int, float)):
                            output_file.write(f'{values[block_counter][i]:0.9g} ')
                        else:
                            output_file.write(f'{values[block_counter][i]} ')
                else:
                    raise RuntimeError('Unsupported definition')
                output_file.write('\n')
            output_file.write('\n')

        output_file.write('# Format of blocks:\n')
        output_file.write('# NUM DUR RF  GX  GY  GZ  ADC  EXT\n')
        output_file.write('[BLOCKS]\n')
        id_format_width = '{:' + str(len(str(len(self.block_events)))) + 'd}'
        id_format_str = id_format_width + ' {:3d} {:3d} {:3d} {:3d} {:3d} {:2d} {:2d}\n'
        for block_counter in self.block_events:
            block_duration = self.block_durations[block_counter] / self.block_duration_raster
            block_duration_rounded = round(block_duration)

            if abs(block_duration_rounded - block_duration) >= 1e-6:
                raise ValueError('Inconsistent block duration after rounding')

            s = id_format_str.format(
                *(
                    block_counter,
                    block_duration_rounded,
                    *self.block_events[block_counter][1:],
                )
            )
            output_file.write(s)
        output_file.write('\n')

        if len(self.rf_library.data) != 0:
            output_file.write('# Format of RF events:\n')
            output_file.write('# id ampl. mag_id phase_id time_shape_id center delay freqPPm phasePPM freq phase use\n')
            output_file.write('# ..   Hz      ..       ..            ..     us    us     ppm  rad/MHz   Hz   rad  ..\n')
            output_file.write(f'# Field "use" is the initial of: {" ".join(get_supported_rf_uses()).strip()}\n')
            output_file.write('[RF]\n')
            id_format_str = (
                '{:.0f} {:12g} {:.0f} {:.0f} {:.0f} {:g} {:g} {:g} {:g} {:g} {:g} {:s}\n'  # Refer lines 20-21
            )
            for k in self.rf_library.data:
                lib_data1 = self.rf_library.data[k][0:4]
                lib_data2 = self.rf_library.data[k][6:10]
                center = self.rf_library.data[k][4] * 1e6  # us
                delay = round(self.rf_library.data[k][5] / self.rf_raster_time) * self.rf_raster_time * 1e6
                s = id_format_str.format(k, *lib_data1, center, delay, *lib_data2, self.rf_library.type[k])
                output_file.write(s)
            output_file.write('\n')

        grad_lib_values = np.array(list(self.grad_library.type.values()))
        arb_grad_mask = grad_lib_values == 'g' if self.grad_library.type else False
        trap_grad_mask = grad_lib_values == 't' if self.grad_library.type else False

        if np.any(arb_grad_mask):
            output_file.write('# Format of arbitrary gradients:\n')
            output_file.write(
                '#   time_shape_id of 0 means default timing (stepping with grad_raster starting at 1/2 of grad_raster)\n'
            )
            output_file.write('# id amplitude first last amp_shape_id time_shape_id delay\n')
            output_file.write('# ..      Hz/m  Hz/m Hz/m        ..         ..          us\n')
            output_file.write('[GRADIENTS]\n')
            id_format_str = '{:.0f} {:12g} {:12g} {:12g} {:.0f} {:.0f} {:.0f}\n'  # Refer lines 20-21
            keys = np.array(list(self.grad_library.data.keys()))
            for k in keys[arb_grad_mask]:
                s = id_format_str.format(
                    k,
                    *self.grad_library.data[k][:5],
                    round(self.grad_library.data[k][5] * 1e6),
                )
                output_file.write(s)
            output_file.write('\n')

        if np.any(trap_grad_mask):
            output_file.write('# Format of trapezoid gradients:\n')
            output_file.write('# id amplitude rise flat fall delay\n')
            output_file.write('# ..      Hz/m   us   us   us    us\n')
            output_file.write('[TRAP]\n')
            keys = np.array(list(self.grad_library.data.keys()))
            id_format_str = '{:2.0f} {:12g} {:3.0f} {:4.0f} {:3.0f} {:3.0f}\n'
            for k in keys[trap_grad_mask]:
                data = np.copy(self.grad_library.data[k])  # Make a copy to leave the original untouched
                data[1:] = np.round(1e6 * data[1:])
                """
                Python & Numpy always round to nearest even value - inconsistent with MATLAB Pulseq's .seq files.
                [1] https://stackoverflow.com/questions/29671945/format-string-rounding-inconsistent
                [2] https://stackoverflow.com/questions/50374779/how-to-avoid-incorrect-rounding-with-numpy-round
                """
                s = id_format_str.format(k, *data)
                output_file.write(s)
            output_file.write('\n')

        if len(self.adc_library.data) != 0:
            output_file.write('# Format of ADC events:\n')
            output_file.write('# id num dwell delay freqPPM phasePPM freq phase phase_id\n')
            output_file.write('# ..  ..    ns    us     ppm  rad/MHz   Hz   rad       ..\n')
            output_file.write('[ADC]\n')
            id_format_str = '{:.0f} {:.0f} {:.0f} {:.0f} {:g} {:g} {:g} {:g} {:.0f}\n'  # Refer lines 20-21
            for k in self.adc_library.data:
                data = np.multiply(self.adc_library.data[k][0:8], [1, 1e9, 1e6, 1, 1, 1, 1, 1])
                s = id_format_str.format(k, *data)
                output_file.write(s)
            output_file.write('\n')

        if len(self.extensions_library.data) != 0:
            output_file.write('# Format of extension lists:\n')
            output_file.write('# id type ref next_id\n')
            output_file.write('# next_id of 0 terminates the list\n')
            output_file.write('# Extension list is followed by extension specifications\n')
            output_file.write('[EXTENSIONS]\n')
            id_format_str = '{:.0f} {:.0f} {:.0f} {:.0f}\n'  # Refer lines 20-21
            for k in self.extensions_library.data:
                s = id_format_str.format(k, *np.round(self.extensions_library.data[k]))
                output_file.write(s)
            output_file.write('\n')

        if len(self.trigger_library.data) != 0:
            output_file.write('# Extension specification for digital output and input triggers:\n')
            output_file.write('# id type channel delay (us) duration (us)\n')
            output_file.write(f'extension TRIGGERS {self.get_extension_type_ID("TRIGGERS")}\n')
            id_format_str = '{:.0f} {:.0f} {:.0f} {:.0f} {:.0f}\n'  # Refer lines 20-21
            for k in self.trigger_library.data:
                s = id_format_str.format(k, *np.round(self.trigger_library.data[k] * np.array([1, 1, 1e6, 1e6])))
                output_file.write(s)
            output_file.write('\n')

        if len(self.label_set_library.data) != 0:
            labels = get_supported_labels()

            output_file.write('# Extension specification for setting labels:\n')
            output_file.write('# id set labelstring\n')
            tid = self.get_extension_type_ID('LABELSET')
            output_file.write(f'extension LABELSET {tid}\n')
            id_format_str = '{:.0f} {:.0f} {}\n'  # Refer lines 20-21
            for k in self.label_set_library.data:
                value = self.label_set_library.data[k][0]
                label_id = labels[int(self.label_set_library.data[k][1]) - 1]  # label_id is +1 in add_block()
                s = id_format_str.format(k, value, label_id)
                output_file.write(s)
            output_file.write('\n')

        if len(self.label_inc_library.data) != 0:
            labels = get_supported_labels()

            output_file.write('# Extension specification for setting labels:\n')
            output_file.write('# id set labelstring\n')
            tid = self.get_extension_type_ID('LABELINC')
            output_file.write(f'extension LABELINC {tid}\n')
            id_format_str = '{:.0f} {:.0f} {}\n'  # See comment at the beginning of this method definition
            for k in self.label_inc_library.data:
                value = self.label_inc_library.data[k][0]
                label_id = labels[self.label_inc_library.data[k][1] - 1]  # label_id is +1 in add_block()
                s = id_format_str.format(k, value, label_id)
                output_file.write(s)
            output_file.write('\n')

<<<<<<< HEAD
        # TODO: Soft Delays

        # TODO: RF Shim

        if len(self.rotation_library.data) != 0:
            output_file.write('# Extension specification for rotation events:\n')
            output_file.write('# id RotQuat0 RotQuatX RotQuatY RotQuatZ\n')
            output_file.write(f'extension ROTATIONS {self.get_extension_type_ID("ROTATIONS")}\n')
            id_format_str = '{:.0f} {:12g} {:12g} {:12g} {:12g}\n'  # Refer lines 20-21
            for k in self.rotation_library.data:
                s = id_format_str.format(k, *self.rotation_library.data[k])
                output_file.write(s)
            output_file.write('\n')

=======
        if len(self.soft_delay_library.data) != 0:
            output_file.write('# Extension specification for soft delays:\n')
            output_file.write('# id num offset factor hint\n')
            output_file.write('# ..  ..     us     ..   ..\n')

            tid = self.get_extension_type_ID('DELAYS')
            output_file.write(f'extension DELAYS {tid}\n')
            id_format_str = '{:.0f} {:.0f} {:.0f} {:.0f} {}\n'

            for k in self.soft_delay_library.data:
                data = self.soft_delay_library.data[k]
                s = id_format_str.format(k, data[0], np.round(data[1] * 1e6), data[2], data[3])
                output_file.write(s)
            output_file.write('\n')

        if len(self.shape_library.data) != 0:
            output_file.write('# Sequence Shapes\n')
            output_file.write('[SHAPES]\n\n')
            for k in self.shape_library.data:
                shape_data = self.shape_library.data[k]
                s = 'shape_id {:.0f}\n'.format(k)
                output_file.write(s)
                s = 'num_samples {:.0f}\n'.format(shape_data[0])
                output_file.write(s)
                s = ('{:.9g}\n' * len(shape_data[1:])).format(*shape_data[1:])
                output_file.write(s)
                output_file.write('\n')

    if create_signature:  # Sign the file
        # Calculate digest
        with open(file_name, 'r') as output_file:
            buffer = output_file.read()

            md5 = hashlib.md5(buffer.encode('utf-8')).hexdigest()

        # Write signature
        with open(file_name, 'a') as output_file:
            output_file.write('\n[SIGNATURE]\n')
            output_file.write(
                '# This is the hash of the Pulseq file, calculated right before the [SIGNATURE] section was added\n'
            )
            output_file.write(
                '# It can be reproduced/verified with md5sum if the file trimmed to the position right above [SIGNATURE]\n'
            )
            output_file.write(
                '# The new line character preceding [SIGNATURE] BELONGS to the signature (and needs to be stripped away for '
                'recalculating/verification)\n'
            )
            output_file.write('Type md5\n')
            output_file.write(f'Hash {md5}\n')

        return md5


def write_v141(self, file_name: Union[str, Path], create_signature, remove_duplicates=True) -> Union[str, None]:
    """
    Write the sequence data to the given filename using the open file format for MR sequences.

    See also `pypulseq.Sequence.read_seq.read()`.

    Parameters
    ----------
    file_name : str or Path
        File name of `.seq` file to be written to disk.
    create_signature : bool
    remove_duplicates : bool
        Before writing, remove and remap events that would be duplicates after
        the rounding done during writing

    Returns
    -------
    md5 or None : If create_signature is True, it returns the written .seq file's signature as a string,
    otherwise it returns None. Note that, if remove_duplicates is True, signature belongs to the
    deduplicated sequences signature, and not the Sequence that is stored in the Sequence object.

    Raises
    ------
    RuntimeError
        If an unsupported definition is encountered.
    """
    # `>.0f` for decimals.
    # `>g` to truncate insignificant zeros.
    file_name = Path(file_name)
    if file_name.suffix != '.seq':
        # Append .seq suffix
        file_name = file_name.with_suffix(file_name.suffix + '.seq')

    # If removing duplicates, make a copy of the sequence with the duplicate
    # events removed.
    if remove_duplicates:
        self = self.remove_duplicates()

    with open(file_name, 'w') as output_file:
        output_file.write('# Pulseq sequence file\n')
        output_file.write('# Created by PyPulseq\n\n')

        output_file.write('[VERSION]\n')
        output_file.write(f'major {self.version_major}\n')
        output_file.write(f'minor {self.version_minor}\n')
        output_file.write(f'revision {self.version_revision}\n')
        output_file.write('\n')

        if len(self.definitions) != 0:
            output_file.write('[DEFINITIONS]\n')
            keys = sorted(self.definitions.keys())
            values = [self.definitions[k] for k in keys]
            for block_counter in range(len(keys)):
                output_file.write(f'{keys[block_counter]} ')
                if isinstance(values[block_counter], str):
                    output_file.write(values[block_counter] + ' ')
                elif isinstance(values[block_counter], (int, float)):
                    output_file.write(f'{values[block_counter]:0.9g} ')
                elif isinstance(values[block_counter], (list, tuple, np.ndarray)):  # e.g. [FOV_x, FOV_y, FOV_z]
                    for i in range(len(values[block_counter])):
                        if isinstance(values[block_counter][i], (int, float)):
                            output_file.write(f'{values[block_counter][i]:0.9g} ')
                        else:
                            output_file.write(f'{values[block_counter][i]} ')
                else:
                    raise RuntimeError('Unsupported definition')
                output_file.write('\n')
            output_file.write('\n')

        output_file.write('# Format of blocks:\n')
        output_file.write('# NUM DUR RF  GX  GY  GZ  ADC  EXT\n')
        output_file.write('[BLOCKS]\n')
        id_format_width = '{:' + str(len(str(len(self.block_events)))) + 'd}'
        id_format_str = id_format_width + ' {:3d} {:3d} {:3d} {:3d} {:3d} {:2d} {:2d}\n'
        for block_counter in self.block_events:
            block_duration = self.block_durations[block_counter] / self.block_duration_raster
            block_duration_rounded = round(block_duration)

            assert abs(block_duration_rounded - block_duration) < 1e-6

            s = id_format_str.format(
                *(
                    block_counter,
                    block_duration_rounded,
                    *self.block_events[block_counter][1:],
                )
            )
            output_file.write(s)
        output_file.write('\n')

        if len(self.rf_library.data) != 0:
            output_file.write('# Format of RF events:\n')
            output_file.write('# id amplitude mag_id phase_id time_shape_id delay freq phase\n')
            output_file.write('# ..        Hz   ....     ....          ....    us   Hz   rad\n')
            output_file.write('[RF]\n')
            id_format_str = '{:.0f} {:12g} {:.0f} {:.0f} {:.0f} {:g} {:g} {:g}\n'  # Refer lines 20-21
            for k in self.rf_library.data:
                lib_data1 = self.rf_library.data[k][0:4]
                lib_data2 = self.rf_library.data[k][5:7]
                delay = round(self.rf_library.data[k][4] / self.rf_raster_time) * self.rf_raster_time * 1e6
                s = id_format_str.format(k, *lib_data1, delay, *lib_data2)
                output_file.write(s)
            output_file.write('\n')

        grad_lib_values = np.array(list(self.grad_library.type.values()))
        arb_grad_mask = grad_lib_values == 'g' if self.grad_library.type else False
        trap_grad_mask = grad_lib_values == 't' if self.grad_library.type else False

        if np.any(arb_grad_mask):
            output_file.write('# Format of arbitrary gradients:\n')
            output_file.write(
                '#   time_shape_id of 0 means default timing (stepping with grad_raster starting at 1/2 of grad_raster)\n'
            )
            output_file.write('# id amplitude amp_shape_id time_shape_id delay\n')
            output_file.write('# ..      Hz/m       ..         ..          us\n')
            output_file.write('[GRADIENTS]\n')
            id_format_str = '{:.0f} {:12g} {:.0f} {:.0f} {:.0f}\n'  # Refer lines 20-21
            keys = np.array(list(self.grad_library.data.keys()))
            for k in keys[arb_grad_mask]:
                s = id_format_str.format(
                    k,
                    *self.grad_library.data[k][:3],
                    round(self.grad_library.data[k][3] * 1e6),
                )
                output_file.write(s)
            output_file.write('\n')

        if np.any(trap_grad_mask):
            output_file.write('# Format of trapezoid gradients:\n')
            output_file.write('# id amplitude rise flat fall delay\n')
            output_file.write('# ..      Hz/m   us   us   us    us\n')
            output_file.write('[TRAP]\n')
            keys = np.array(list(self.grad_library.data.keys()))
            id_format_str = '{:2.0f} {:12g} {:3.0f} {:4.0f} {:3.0f} {:3.0f}\n'
            for k in keys[trap_grad_mask]:
                data = np.copy(self.grad_library.data[k])  # Make a copy to leave the original untouched
                data[1:] = np.round(1e6 * data[1:])
                """
                Python & Numpy always round to nearest even value - inconsistent with MATLAB Pulseq's .seq files.
                [1] https://stackoverflow.com/questions/29671945/format-string-rounding-inconsistent
                [2] https://stackoverflow.com/questions/50374779/how-to-avoid-incorrect-rounding-with-numpy-round
                """
                s = id_format_str.format(k, *data)
                output_file.write(s)
            output_file.write('\n')

        if len(self.adc_library.data) != 0:
            output_file.write('# Format of ADC events:\n')
            output_file.write('# id num dwell delay freq phase\n')
            output_file.write('# ..  ..    ns    us   Hz   rad\n')
            output_file.write('[ADC]\n')
            id_format_str = '{:.0f} {:.0f} {:.0f} {:.0f} {:g} {:g}\n'  # Refer lines 20-21
            for k in self.adc_library.data:
                data = np.multiply(self.adc_library.data[k][0:5], [1, 1e9, 1e6, 1, 1])
                s = id_format_str.format(k, *data)
                output_file.write(s)
            output_file.write('\n')

        if len(self.extensions_library.data) != 0:
            output_file.write('# Format of extension lists:\n')
            output_file.write('# id type ref next_id\n')
            output_file.write('# next_id of 0 terminates the list\n')
            output_file.write('# Extension list is followed by extension specifications\n')
            output_file.write('[EXTENSIONS]\n')
            id_format_str = '{:.0f} {:.0f} {:.0f} {:.0f}\n'  # Refer lines 20-21
            for k in self.extensions_library.data:
                s = id_format_str.format(k, *np.round(self.extensions_library.data[k]))
                output_file.write(s)
            output_file.write('\n')

        if len(self.trigger_library.data) != 0:
            output_file.write('# Extension specification for digital output and input triggers:\n')
            output_file.write('# id type channel delay (us) duration (us)\n')
            output_file.write(f'extension TRIGGERS {self.get_extension_type_ID("TRIGGERS")}\n')
            id_format_str = '{:.0f} {:.0f} {:.0f} {:.0f} {:.0f}\n'  # Refer lines 20-21
            for k in self.trigger_library.data:
                s = id_format_str.format(k, *np.round(self.trigger_library.data[k] * np.array([1, 1, 1e6, 1e6])))
                output_file.write(s)
            output_file.write('\n')

        if len(self.label_set_library.data) != 0:
            labels = get_supported_labels()

            output_file.write('# Extension specification for setting labels:\n')
            output_file.write('# id set labelstring\n')
            tid = self.get_extension_type_ID('LABELSET')
            output_file.write(f'extension LABELSET {tid}\n')
            id_format_str = '{:.0f} {:.0f} {}\n'  # Refer lines 20-21
            for k in self.label_set_library.data:
                value = self.label_set_library.data[k][0]
                label_id = labels[int(self.label_set_library.data[k][1]) - 1]  # label_id is +1 in add_block()
                s = id_format_str.format(k, value, label_id)
                output_file.write(s)
            output_file.write('\n')

        if len(self.label_inc_library.data) != 0:
            labels = get_supported_labels()

            output_file.write('# Extension specification for setting labels:\n')
            output_file.write('# id set labelstring\n')
            tid = self.get_extension_type_ID('LABELINC')
            output_file.write(f'extension LABELINC {tid}\n')
            id_format_str = '{:.0f} {:.0f} {}\n'  # See comment at the beginning of this method definition
            for k in self.label_inc_library.data:
                value = self.label_inc_library.data[k][0]
                label_id = labels[self.label_inc_library.data[k][1] - 1]  # label_id is +1 in add_block()
                s = id_format_str.format(k, value, label_id)
                output_file.write(s)
            output_file.write('\n')

        if len(self.soft_delay_library.data) != 0:
            warn(
                'WARNING! The sequence in memory uses "soft delay" extension, which is incompatible with the file format v1.4.1. The produced Pulseq file is only partially valid and may fail to load or operate in some cases.'
            )

>>>>>>> 3360af36
        if len(self.shape_library.data) != 0:
            output_file.write('# Sequence Shapes\n')
            output_file.write('[SHAPES]\n\n')
            for k in self.shape_library.data:
                shape_data = self.shape_library.data[k]
                s = 'shape_id {:.0f}\n'.format(k)
                output_file.write(s)
                s = 'num_samples {:.0f}\n'.format(shape_data[0])
                output_file.write(s)
                s = ('{:.9g}\n' * len(shape_data[1:])).format(*shape_data[1:])
                output_file.write(s)
                output_file.write('\n')

    if create_signature:  # Sign the file
        # Calculate digest
        with open(file_name, 'r') as output_file:
            buffer = output_file.read()

            md5 = hashlib.md5(buffer.encode('utf-8')).hexdigest()

        # Write signature
        with open(file_name, 'a') as output_file:
            output_file.write('\n[SIGNATURE]\n')
            output_file.write(
                '# This is the hash of the Pulseq file, calculated right before the [SIGNATURE] section was added\n'
            )
            output_file.write(
                '# It can be reproduced/verified with md5sum if the file trimmed to the position right above [SIGNATURE]\n'
            )
            output_file.write(
                '# The new line character preceding [SIGNATURE] BELONGS to the signature (and needs to be stripped away for '
                'recalculating/verification)\n'
            )
            output_file.write('Type md5\n')
            output_file.write(f'Hash {md5}\n')

        return md5<|MERGE_RESOLUTION|>--- conflicted
+++ resolved
@@ -1,7 +1,6 @@
 import hashlib
 from pathlib import Path
 from typing import Union
-from warnings import warn
 
 import numpy as np
 
@@ -226,8 +225,20 @@
                 output_file.write(s)
             output_file.write('\n')
 
-<<<<<<< HEAD
-        # TODO: Soft Delays
+        if len(self.soft_delay_library.data) != 0:
+            output_file.write('# Extension specification for soft delays:\n')
+            output_file.write('# id num offset factor hint\n')
+            output_file.write('# ..  ..     us     ..   ..\n')
+
+            tid = self.get_extension_type_ID('DELAYS')
+            output_file.write(f'extension DELAYS {tid}\n')
+            id_format_str = '{:.0f} {:.0f} {:.0f} {:.0f} {}\n'
+
+            for k in self.soft_delay_library.data:
+                data = self.soft_delay_library.data[k]
+                s = id_format_str.format(k, data[0], np.round(data[1] * 1e6), data[2], data[3])
+                output_file.write(s)
+            output_file.write('\n')
 
         # TODO: RF Shim
 
@@ -241,22 +252,6 @@
                 output_file.write(s)
             output_file.write('\n')
 
-=======
-        if len(self.soft_delay_library.data) != 0:
-            output_file.write('# Extension specification for soft delays:\n')
-            output_file.write('# id num offset factor hint\n')
-            output_file.write('# ..  ..     us     ..   ..\n')
-
-            tid = self.get_extension_type_ID('DELAYS')
-            output_file.write(f'extension DELAYS {tid}\n')
-            id_format_str = '{:.0f} {:.0f} {:.0f} {:.0f} {}\n'
-
-            for k in self.soft_delay_library.data:
-                data = self.soft_delay_library.data[k]
-                s = id_format_str.format(k, data[0], np.round(data[1] * 1e6), data[2], data[3])
-                output_file.write(s)
-            output_file.write('\n')
-
         if len(self.shape_library.data) != 0:
             output_file.write('# Sequence Shapes\n')
             output_file.write('[SHAPES]\n\n')
@@ -293,259 +288,4 @@
             output_file.write('Type md5\n')
             output_file.write(f'Hash {md5}\n')
 
-        return md5
-
-
-def write_v141(self, file_name: Union[str, Path], create_signature, remove_duplicates=True) -> Union[str, None]:
-    """
-    Write the sequence data to the given filename using the open file format for MR sequences.
-
-    See also `pypulseq.Sequence.read_seq.read()`.
-
-    Parameters
-    ----------
-    file_name : str or Path
-        File name of `.seq` file to be written to disk.
-    create_signature : bool
-    remove_duplicates : bool
-        Before writing, remove and remap events that would be duplicates after
-        the rounding done during writing
-
-    Returns
-    -------
-    md5 or None : If create_signature is True, it returns the written .seq file's signature as a string,
-    otherwise it returns None. Note that, if remove_duplicates is True, signature belongs to the
-    deduplicated sequences signature, and not the Sequence that is stored in the Sequence object.
-
-    Raises
-    ------
-    RuntimeError
-        If an unsupported definition is encountered.
-    """
-    # `>.0f` for decimals.
-    # `>g` to truncate insignificant zeros.
-    file_name = Path(file_name)
-    if file_name.suffix != '.seq':
-        # Append .seq suffix
-        file_name = file_name.with_suffix(file_name.suffix + '.seq')
-
-    # If removing duplicates, make a copy of the sequence with the duplicate
-    # events removed.
-    if remove_duplicates:
-        self = self.remove_duplicates()
-
-    with open(file_name, 'w') as output_file:
-        output_file.write('# Pulseq sequence file\n')
-        output_file.write('# Created by PyPulseq\n\n')
-
-        output_file.write('[VERSION]\n')
-        output_file.write(f'major {self.version_major}\n')
-        output_file.write(f'minor {self.version_minor}\n')
-        output_file.write(f'revision {self.version_revision}\n')
-        output_file.write('\n')
-
-        if len(self.definitions) != 0:
-            output_file.write('[DEFINITIONS]\n')
-            keys = sorted(self.definitions.keys())
-            values = [self.definitions[k] for k in keys]
-            for block_counter in range(len(keys)):
-                output_file.write(f'{keys[block_counter]} ')
-                if isinstance(values[block_counter], str):
-                    output_file.write(values[block_counter] + ' ')
-                elif isinstance(values[block_counter], (int, float)):
-                    output_file.write(f'{values[block_counter]:0.9g} ')
-                elif isinstance(values[block_counter], (list, tuple, np.ndarray)):  # e.g. [FOV_x, FOV_y, FOV_z]
-                    for i in range(len(values[block_counter])):
-                        if isinstance(values[block_counter][i], (int, float)):
-                            output_file.write(f'{values[block_counter][i]:0.9g} ')
-                        else:
-                            output_file.write(f'{values[block_counter][i]} ')
-                else:
-                    raise RuntimeError('Unsupported definition')
-                output_file.write('\n')
-            output_file.write('\n')
-
-        output_file.write('# Format of blocks:\n')
-        output_file.write('# NUM DUR RF  GX  GY  GZ  ADC  EXT\n')
-        output_file.write('[BLOCKS]\n')
-        id_format_width = '{:' + str(len(str(len(self.block_events)))) + 'd}'
-        id_format_str = id_format_width + ' {:3d} {:3d} {:3d} {:3d} {:3d} {:2d} {:2d}\n'
-        for block_counter in self.block_events:
-            block_duration = self.block_durations[block_counter] / self.block_duration_raster
-            block_duration_rounded = round(block_duration)
-
-            assert abs(block_duration_rounded - block_duration) < 1e-6
-
-            s = id_format_str.format(
-                *(
-                    block_counter,
-                    block_duration_rounded,
-                    *self.block_events[block_counter][1:],
-                )
-            )
-            output_file.write(s)
-        output_file.write('\n')
-
-        if len(self.rf_library.data) != 0:
-            output_file.write('# Format of RF events:\n')
-            output_file.write('# id amplitude mag_id phase_id time_shape_id delay freq phase\n')
-            output_file.write('# ..        Hz   ....     ....          ....    us   Hz   rad\n')
-            output_file.write('[RF]\n')
-            id_format_str = '{:.0f} {:12g} {:.0f} {:.0f} {:.0f} {:g} {:g} {:g}\n'  # Refer lines 20-21
-            for k in self.rf_library.data:
-                lib_data1 = self.rf_library.data[k][0:4]
-                lib_data2 = self.rf_library.data[k][5:7]
-                delay = round(self.rf_library.data[k][4] / self.rf_raster_time) * self.rf_raster_time * 1e6
-                s = id_format_str.format(k, *lib_data1, delay, *lib_data2)
-                output_file.write(s)
-            output_file.write('\n')
-
-        grad_lib_values = np.array(list(self.grad_library.type.values()))
-        arb_grad_mask = grad_lib_values == 'g' if self.grad_library.type else False
-        trap_grad_mask = grad_lib_values == 't' if self.grad_library.type else False
-
-        if np.any(arb_grad_mask):
-            output_file.write('# Format of arbitrary gradients:\n')
-            output_file.write(
-                '#   time_shape_id of 0 means default timing (stepping with grad_raster starting at 1/2 of grad_raster)\n'
-            )
-            output_file.write('# id amplitude amp_shape_id time_shape_id delay\n')
-            output_file.write('# ..      Hz/m       ..         ..          us\n')
-            output_file.write('[GRADIENTS]\n')
-            id_format_str = '{:.0f} {:12g} {:.0f} {:.0f} {:.0f}\n'  # Refer lines 20-21
-            keys = np.array(list(self.grad_library.data.keys()))
-            for k in keys[arb_grad_mask]:
-                s = id_format_str.format(
-                    k,
-                    *self.grad_library.data[k][:3],
-                    round(self.grad_library.data[k][3] * 1e6),
-                )
-                output_file.write(s)
-            output_file.write('\n')
-
-        if np.any(trap_grad_mask):
-            output_file.write('# Format of trapezoid gradients:\n')
-            output_file.write('# id amplitude rise flat fall delay\n')
-            output_file.write('# ..      Hz/m   us   us   us    us\n')
-            output_file.write('[TRAP]\n')
-            keys = np.array(list(self.grad_library.data.keys()))
-            id_format_str = '{:2.0f} {:12g} {:3.0f} {:4.0f} {:3.0f} {:3.0f}\n'
-            for k in keys[trap_grad_mask]:
-                data = np.copy(self.grad_library.data[k])  # Make a copy to leave the original untouched
-                data[1:] = np.round(1e6 * data[1:])
-                """
-                Python & Numpy always round to nearest even value - inconsistent with MATLAB Pulseq's .seq files.
-                [1] https://stackoverflow.com/questions/29671945/format-string-rounding-inconsistent
-                [2] https://stackoverflow.com/questions/50374779/how-to-avoid-incorrect-rounding-with-numpy-round
-                """
-                s = id_format_str.format(k, *data)
-                output_file.write(s)
-            output_file.write('\n')
-
-        if len(self.adc_library.data) != 0:
-            output_file.write('# Format of ADC events:\n')
-            output_file.write('# id num dwell delay freq phase\n')
-            output_file.write('# ..  ..    ns    us   Hz   rad\n')
-            output_file.write('[ADC]\n')
-            id_format_str = '{:.0f} {:.0f} {:.0f} {:.0f} {:g} {:g}\n'  # Refer lines 20-21
-            for k in self.adc_library.data:
-                data = np.multiply(self.adc_library.data[k][0:5], [1, 1e9, 1e6, 1, 1])
-                s = id_format_str.format(k, *data)
-                output_file.write(s)
-            output_file.write('\n')
-
-        if len(self.extensions_library.data) != 0:
-            output_file.write('# Format of extension lists:\n')
-            output_file.write('# id type ref next_id\n')
-            output_file.write('# next_id of 0 terminates the list\n')
-            output_file.write('# Extension list is followed by extension specifications\n')
-            output_file.write('[EXTENSIONS]\n')
-            id_format_str = '{:.0f} {:.0f} {:.0f} {:.0f}\n'  # Refer lines 20-21
-            for k in self.extensions_library.data:
-                s = id_format_str.format(k, *np.round(self.extensions_library.data[k]))
-                output_file.write(s)
-            output_file.write('\n')
-
-        if len(self.trigger_library.data) != 0:
-            output_file.write('# Extension specification for digital output and input triggers:\n')
-            output_file.write('# id type channel delay (us) duration (us)\n')
-            output_file.write(f'extension TRIGGERS {self.get_extension_type_ID("TRIGGERS")}\n')
-            id_format_str = '{:.0f} {:.0f} {:.0f} {:.0f} {:.0f}\n'  # Refer lines 20-21
-            for k in self.trigger_library.data:
-                s = id_format_str.format(k, *np.round(self.trigger_library.data[k] * np.array([1, 1, 1e6, 1e6])))
-                output_file.write(s)
-            output_file.write('\n')
-
-        if len(self.label_set_library.data) != 0:
-            labels = get_supported_labels()
-
-            output_file.write('# Extension specification for setting labels:\n')
-            output_file.write('# id set labelstring\n')
-            tid = self.get_extension_type_ID('LABELSET')
-            output_file.write(f'extension LABELSET {tid}\n')
-            id_format_str = '{:.0f} {:.0f} {}\n'  # Refer lines 20-21
-            for k in self.label_set_library.data:
-                value = self.label_set_library.data[k][0]
-                label_id = labels[int(self.label_set_library.data[k][1]) - 1]  # label_id is +1 in add_block()
-                s = id_format_str.format(k, value, label_id)
-                output_file.write(s)
-            output_file.write('\n')
-
-        if len(self.label_inc_library.data) != 0:
-            labels = get_supported_labels()
-
-            output_file.write('# Extension specification for setting labels:\n')
-            output_file.write('# id set labelstring\n')
-            tid = self.get_extension_type_ID('LABELINC')
-            output_file.write(f'extension LABELINC {tid}\n')
-            id_format_str = '{:.0f} {:.0f} {}\n'  # See comment at the beginning of this method definition
-            for k in self.label_inc_library.data:
-                value = self.label_inc_library.data[k][0]
-                label_id = labels[self.label_inc_library.data[k][1] - 1]  # label_id is +1 in add_block()
-                s = id_format_str.format(k, value, label_id)
-                output_file.write(s)
-            output_file.write('\n')
-
-        if len(self.soft_delay_library.data) != 0:
-            warn(
-                'WARNING! The sequence in memory uses "soft delay" extension, which is incompatible with the file format v1.4.1. The produced Pulseq file is only partially valid and may fail to load or operate in some cases.'
-            )
-
->>>>>>> 3360af36
-        if len(self.shape_library.data) != 0:
-            output_file.write('# Sequence Shapes\n')
-            output_file.write('[SHAPES]\n\n')
-            for k in self.shape_library.data:
-                shape_data = self.shape_library.data[k]
-                s = 'shape_id {:.0f}\n'.format(k)
-                output_file.write(s)
-                s = 'num_samples {:.0f}\n'.format(shape_data[0])
-                output_file.write(s)
-                s = ('{:.9g}\n' * len(shape_data[1:])).format(*shape_data[1:])
-                output_file.write(s)
-                output_file.write('\n')
-
-    if create_signature:  # Sign the file
-        # Calculate digest
-        with open(file_name, 'r') as output_file:
-            buffer = output_file.read()
-
-            md5 = hashlib.md5(buffer.encode('utf-8')).hexdigest()
-
-        # Write signature
-        with open(file_name, 'a') as output_file:
-            output_file.write('\n[SIGNATURE]\n')
-            output_file.write(
-                '# This is the hash of the Pulseq file, calculated right before the [SIGNATURE] section was added\n'
-            )
-            output_file.write(
-                '# It can be reproduced/verified with md5sum if the file trimmed to the position right above [SIGNATURE]\n'
-            )
-            output_file.write(
-                '# The new line character preceding [SIGNATURE] BELONGS to the signature (and needs to be stripped away for '
-                'recalculating/verification)\n'
-            )
-            output_file.write('Type md5\n')
-            output_file.write(f'Hash {md5}\n')
-
         return md5