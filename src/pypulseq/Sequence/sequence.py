--- conflicted
+++ resolved
@@ -1732,167 +1732,6 @@
 
         return wave_data, tfp_excitation, tfp_refocusing, t_adc, fp_adc
 
-<<<<<<< HEAD
-    def waveforms_export(self, time_range=(0, np.inf)) -> dict:
-        """
-        Plot `Sequence`.
-
-        Parameters
-        ----------
-        time_range : iterable, default=(0, np.inf)
-            Time range (x-axis limits) for all waveforms. Default is 0 to infinity (entire sequence).
-
-        Returns
-        -------
-        all_waveforms: dict
-            Dictionary containing the following sequence waveforms and time array(s):
-            - `t_adc` - ADC timing array [seconds]
-            - `t_rf` - RF timing array [seconds]
-            - `t_rf_centers`: `rf_t_centers`,
-            - `t_gx`: x gradient timing array,
-            - `t_gy`: y gradient timing array,
-            - `t_gz`: z gradient timing array,
-            - `adc` - ADC complex signal (amplitude=1, phase=adc phase) [a.u.]
-            - `rf` - RF complex signal
-            - `rf_centers`: RF centers array,
-            - `gx` - x gradient
-            - `gy` - y gradient
-            - `gz` - z gradient
-            - `grad_unit`: [kHz/m],
-            - `rf_unit`: [Hz],
-            - `time_unit`: [seconds],
-        """
-        # Check time range validity
-        if not all(isinstance(x, (int, float)) for x in time_range) or len(time_range) != 2:
-            raise ValueError('Invalid time range')
-
-        t0 = 0
-        adc_t_all = np.array([])
-        adc_signal_all = np.array([], dtype=complex)
-        rf_t_all = np.array([])
-        rf_signal_all = np.array([], dtype=complex)
-        rf_t_centers = np.array([])
-        rf_signal_centers = np.array([], dtype=complex)
-        gx_t_all = np.array([])
-        gy_t_all = np.array([])
-        gz_t_all = np.array([])
-        gx_all = np.array([])
-        gy_all = np.array([])
-        gz_all = np.array([])
-
-        for block_counter in self.block_events:  # For each block
-            block = self.get_block(block_counter)  # Retrieve it
-            is_valid = time_range[0] <= t0 <= time_range[1]  # Check if "current time" is within requested range.
-            if is_valid:
-                # Case 1: ADC
-                if block.adc is not None:
-                    adc = block.adc  # Get adc info
-                    # From Pulseq: According to the information from Klaus Scheffler and indirectly from Siemens this
-                    # is the present convention - the samples are shifted by 0.5 dwell
-                    t = adc.delay + (np.arange(int(adc.num_samples)) + 0.5) * adc.dwell
-                    adc_t = t0 + t
-
-                    if adc.phase_modulation is None or len(adc.phase_modulation) == 0:
-                        phase_modulation = 0
-                    else:
-                        phase_modulation = adc.phase_modulation
-
-                    full_freq_offset = np.atleast_1d(adc.freq_offset + adc.freq_ppm * 1e-6 * self.system.B0)
-                    full_phase_offset = np.atleast_1d(
-                        adc.phase_offset + adc.phase_ppm * 1e-6 * self.system.B0 + phase_modulation
-                    )
-
-                    adc_signal = np.exp(1j * full_phase_offset) * np.exp(1j * 2 * math.pi * t * full_phase_offset)
-                    adc_t_all = np.concatenate((adc_t_all, adc_t))
-                    adc_signal_all = np.concatenate((adc_signal_all, adc_signal))
-
-                if block.rf is not None:
-                    rf = block.rf
-
-                    tc, ic = calc_rf_center(rf)
-                    t = rf.t + rf.delay
-                    tc = tc + rf.delay
-
-                    full_freq_offset = rf.freq_offset + rf.freq_ppm * 1e-6 * self.system.gamma * self.system.B0
-                    full_phase_offset = rf.phase_offset + rf.phase_ppm * 1e-6 * self.system.gamma * self.system.B0
-                    full_phase_offset = full_phase_offset + 2 * math.pi * full_freq_offset * tc
-
-                    # Debug - visualize
-                    # sp12.plot(t_factor * (t0 + t), np.abs(rf.signal))
-                    # sp13.plot(t_factor * (t0 + t), np.angle(rf.signal * np.exp(1j * rf.phase_offset)
-                    #                                         * np.exp(1j * 2 * math.pi * rf.t * rf.freq_offset)),
-                    #           t_factor * (t0 + tc), np.angle(rf.signal[ic] * np.exp(1j * rf.phase_offset)
-                    #                                          * np.exp(1j * 2 * math.pi * rf.t[ic] * rf.freq_offset)),
-                    #           'xb')
-
-                    rf_t = t0 + t
-                    rf = rf.signal * np.exp(1j * (full_phase_offset + 2 * math.pi * full_freq_offset * rf.t))
-                    rf_t_all = np.concatenate((rf_t_all, rf_t))
-                    rf_signal_all = np.concatenate((rf_signal_all, rf))
-                    rf_t_centers = np.concatenate((rf_t_centers, [rf_t[ic]]))
-                    rf_signal_centers = np.concatenate((rf_signal_centers, [rf[ic]]))
-
-                grad_channels = ['gx', 'gy', 'gz']
-                for x in range(len(grad_channels)):  # Check each gradient channel: x, y, and z
-                    if getattr(block, grad_channels[x]) is not None:
-                        # If this channel is on in current block
-                        grad = getattr(block, grad_channels[x])
-                        if grad.type == 'grad':  # Arbitrary gradient option
-                            # In place unpacking of grad.t with the starred expression
-                            g_t = (
-                                t0
-                                + grad.delay
-                                + [
-                                    0,
-                                    *(grad.tt + (grad.tt[1] - grad.tt[0]) / 2),
-                                    grad.tt[-1] + grad.tt[1] - grad.tt[0],
-                                ]
-                            )
-                            g = 1e-3 * np.array((grad.first, *grad.waveform, grad.last))
-                        else:  # Trapezoid gradient option
-                            g_t = cumsum(
-                                t0,
-                                grad.delay,
-                                grad.rise_time,
-                                grad.flat_time,
-                                grad.fall_time,
-                            )
-                            g = 1e-3 * grad.amplitude * np.array([0, 0, 1, 1, 0])
-
-                        if grad.channel == 'x':
-                            gx_t_all = np.concatenate((gx_t_all, g_t))
-                            gx_all = np.concatenate((gx_all, g))
-                        elif grad.channel == 'y':
-                            gy_t_all = np.concatenate((gy_t_all, g_t))
-                            gy_all = np.concatenate((gy_all, g))
-                        elif grad.channel == 'z':
-                            gz_t_all = np.concatenate((gz_t_all, g_t))
-                            gz_all = np.concatenate((gz_all, g))
-
-            t0 += self.block_durations[block_counter]  # "Current time" gets updated to end of block just examined
-
-        all_waveforms = {
-            't_adc': adc_t_all,
-            't_rf': rf_t_all,
-            't_rf_centers': rf_t_centers,
-            't_gx': gx_t_all,
-            't_gy': gy_t_all,
-            't_gz': gz_t_all,
-            'adc': adc_signal_all,
-            'rf': rf_signal_all,
-            'rf_centers': rf_signal_centers,
-            'gx': gx_all,
-            'gy': gy_all,
-            'gz': gz_all,
-            'grad_unit': '[kHz/m]',
-            'rf_unit': '[Hz]',
-            'time_unit': '[seconds]',
-        }
-
-        return all_waveforms
-
-=======
->>>>>>> 6be8dc91
     def write(
         self,
         name: str,
